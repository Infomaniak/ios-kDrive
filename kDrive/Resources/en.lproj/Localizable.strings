/*
 * Loco ios export: iOS Localizable.strings
 * Project: kDrive
 * Release: Working copy
 * Locale: en, English
 * Tagged: ios
<<<<<<< HEAD
 * Exported by: Philippe Weidmann
 * Exported at: Fri, 12 Jan 2024 15:27:42 +0100
=======
 * Exported by: Charlene Hoareau
 * Exported at: Wed, 28 Feb 2024 11:34:46 +0100
>>>>>>> 28d3819b
 */

/* loco:610a8791fa12ab20713c09e4 */
"NotificationsDisabledDescription" = "Application notifications are disabled: you can enable them in the Settings";

/* loco:6049df4d5c2c3a04bc397901 */
"aboutAppVersionTitle" = "kDrive application";

/* loco:6049df4d5c2c3a04bc397902 */
"aboutLicenseDescription" = "GNU General Public Licence, version 3";

/* loco:6049df4d5c2c3a04bc397903 */
"aboutLicenseTitle" = "Licence";

/* loco:6049df4d5c2c3a04bc397904 */
"aboutPrivacyTitle" = "Privacy";

/* loco:6049df4d5c2c3a04bc397905 */
"aboutSourceCodeTitle" = "Get the source code";

/* loco:6049df4d5c2c3a04bc397906 */
"aboutTitle" = "About";

/* loco:6049df4d5c2c3a04bc397907 */
"accessDeniedDescriptionIsAdmin" = "Would you like to amend the rights of this folder to access it? You’ll be added to the users with access to this folder. The other users of this folder will be notified by email.";

/* loco:6049df4d5c2c3a04bc397908 */
"accessDeniedDescriptionIsNotAdmin" = "Please contact a kDrive administrator to amend your access rights.";

/* loco:6049df4d5c2c3a04bc397909 */
"accessDeniedTitle" = "You’re not authorised to access this folder.";

/* loco:61695fa9dedbed08b1748152 */
"addCategoriesTitle" = "Add categories";

/* loco:617a7155e4ec9a5deb713a03 */
"addPassword" = "Protect with a password";

/* loco:6049df4d5c2c3a04bc39790b */
"alertRemoveUserDescription" = "Are you sure you want to remove the user “%@” from this application?";

/* loco:6049df4d5c2c3a04bc39790c */
"alertRemoveUserTitle" = "Remove user";

/* loco:6049df4d5c2c3a04bc39790d */
"allActivated" = "Enabled";

/* loco:6049df4d5c2c3a04bc39790e */
"allActivityNotFoundError" = "This file is not supported by any installed application";

/* loco:6049df4d5c2c3a04bc39790f */
"allAddExpirationDateTitle" = "Add an expiry date";

/* loco:6049df4d5c2c3a04bc397910 */
"allAllDriveUsers" = "All kDrive users";

/* loco:6049df4d5c2c3a04bc397911 */
"allArchive" = "Archives";

/* loco:6049df4d5c2c3a04bc397912 */
"allAudio" = "Audios";

/* loco:6149ec3adfc38f4103443312 */
"allCancellationInProgress" = "Cancellation in progress…";

/* loco:6049df4d5c2c3a04bc397913 */
"allCode" = "Code";

/* loco:6193d4705829556932561ba4 */
"allDateCustom" = "Custom";

/* loco:607962540ad1dd02fd5fc785 */
"allDeletedFilePattern" = "'Deleted on 'dd MMM yyyy '-' HH:mm";

/* loco:60e58ac6621d7e5809353952 */
"allDeletedFileRelativeTime" = "Deleted %@";

/* loco:6049df4d5c2c3a04bc397914 */
"allDisabled" = "Disabled";

/* loco:6049df4d5c2c3a04bc397916 */
"allEmptyInputError" = "This field cannot be empty";

/* loco:6049df4d5c2c3a04bc397917 */
"allFileAddFavoris" = "%@ added to favorites";

/* loco:6058a107c62a577406174e92 */
"allFileAddRightError" = "You’re not authorised to add files to this folder.";

/* loco:6049df4d5c2c3a04bc397918 */
"allFileDeleteFavoris" = "%@ deleted from favorites";

/* loco:6049df4d5c2c3a04bc397919 */
"allFileDuplicate" = "%@ copied successfully";

/* loco:614b1620549fbd3ce4691795 */
"allFileDuplicateCancelled" = "Copy cancelled";

/* loco:6049df4d5c2c3a04bc39791a */
"allFileMove" = "%1$@ moved to %2$@ successfully";

/* loco:6061e86acbdd7f4c4708f615 */
"allFileMoveCancelled" = "Move cancelled";

/* loco:6049df4d5c2c3a04bc39791b */
"allFileRename" = "%@ renamed successfully";

/* loco:6049df4d5c2c3a04bc39791c */
"allFolder" = "Folder";

/* loco:6238a658e82caf1b71589e82 */
"allFont" = "Font";

/* loco:6049df4d5c2c3a04bc39791d */
"allJustNow" = "Just now";

/* loco:61696038c328022b120007c3 */
"allLast7Days" = "Last 7 days";

/* loco:6049df4d5c2c3a04bc39791e */
"allLastModifiedFilePattern" = "'Changed on 'dd MMM yyyy '-' HH:mm";

/* loco:60e589524e0dcd1d45523c62 */
"allLastModifiedFileRelativeTime" = "Changed %@";

/* loco:6049df4d5c2c3a04bc39791f */
"allMinutesShort" = "%d min";

/* loco:6049df4d5c2c3a04bc397920 */
"allNoNetwork" = "No network connection";

/* loco:6049df4d5c2c3a04bc397921 */
"allOfficeDocs" = "Document";

/* loco:620b6e7c1a94ac24b002fcd2 */
"allOfficeForm" = "Form";

/* loco:6049df4d5c2c3a04bc397922 */
"allOfficeGrids" = "Table";

/* loco:6049df4d5c2c3a04bc397923 */
"allOfficeNote" = "Text";

/* loco:6049df4d5c2c3a04bc397924 */
"allOfficePoints" = "Presentation";

/* loco:6049df4d5c2c3a04bc397925 */
"allPackAvailability" = "Available for Solo, Team & Pro plans only 🚀";

/* loco:6049df4d5c2c3a04bc397926 */
"allPasswordHint" = "Password";

/* loco:6049df4d5c2c3a04bc397927 */
"allPathTitle" = "Location";

/* loco:6049df4d5c2c3a04bc397928 */
"allPdf" = "PDF";

/* loco:6049df4d5c2c3a04bc397929 */
"allPictures" = "Images";

/* loco:6049df4d5c2c3a04bc39792b */
"allRootName" = "kDrive %@ root";

/* loco:6049df4d5c2c3a04bc39792c */
"allToday" = "Today";

/* loco:6061e987889b0a48782ebfc2 */
"allTrashActionCancelled" = "Deletion cancelled";

/* loco:6049df4d5c2c3a04bc39792d */
"allUntitledFileName" = "Untitled";

/* loco:6049df4d5c2c3a04bc39792e */
"allUploadErrorDescription" = "The file %1$@ could not be uploaded: %2$@";

/* loco:6049df4d5c2c3a04bc397abc */
"allUploadFinishedDescription" = "%@ was uploaded";

/* loco:6049dfb2105eca5bbd0801b9 */
"allUploadFinishedDescription-plural" = "%d files were uploaded";

/* loco:6049df4d5c2c3a04bc39792f */
"allUploadFinishedTitle" = "Upload finished";

/* loco:60928b79a37f9c2da8777204 */
"allUploadInProgress" = "%@ is being uploaded";

/* loco:60928c47bff9cd1579331ff3 */
"allUploadInProgress-plural" = "%d are being uploaded";

/* loco:6049df4d5c2c3a04bc397930 */
"allUserAnonymous" = "Anonymous";

/* loco:6049df4d5c2c3a04bc397931 */
"allVideo" = "Videos";

/* loco:6049df4d5c2c3a04bc397932 */
"allYesterday" = "Yesterday";

/* loco:6049df4d5c2c3a04bc397933 */
"appSecurityDescription" = "Protect access to your app by enabling your phone lock.";

/* loco:6049df4d5c2c3a04bc397934 */
"appSecurityTitle" = "App lock";

/* loco:616960a4b9fa15412d6a2fb2 */
"belongToAllCategoriesFilterDescription" = "Results must belong to all selected categories";

/* loco:616960bb351cc27ee05bbaf2 */
"belongToOneCategoryFilterDescription" = "Results must belong to one of the selected categories";

/* loco:60f7f3ae370e015fb90d7bd2 */
"betaTestDescription" = "Our mobile application is constantly evolving and we are always looking to improve it.\nDo you want to help us? Join the Beta, get exclusive access to all the new features and give us your feedback and ideas!";

/* loco:60f7edd07ee3f419944935d2 */
"betaTestTitle" = "Try out the latest features";

/* loco:6049df4d5c2c3a04bc397935 */
"buttonAdd" = "Add";

/* loco:6049df4d5c2c3a04bc397936 */
"buttonAddComment" = "Add a comment";

/* loco:6049df4d5c2c3a04bc397937 */
"buttonAddFavorites" = "Add to favorites";

/* loco:6049df4d5c2c3a04bc397938 */
"buttonAddUser" = "Add a user";

/* loco:61696c1fe9dd49214b720a76 */
"buttonApplyFilters" = "Apply filters";

/* loco:6049dfb2105eca5bbd0801b3 */
"buttonAuthorize" = "Authorise";

/* loco:6049df4d5c2c3a04bc397939 */
"buttonAvailableOffline" = "Available offline";

/* loco:6049df4d5c2c3a04bc39793a */
"buttonBack" = "Back";

/* loco:60f7f3c594ec884cad691fb2 */
"buttonBetaTest" = "Join the Beta";

/* loco:6049df4d5c2c3a04bc39793b */
"buttonCancel" = "Cancel";

/* loco:624e99d3adb6372fb56e5ab8 */
"buttonCancelImport" = "Cancel import";

/* loco:619624bcb9b09f02f0102733 */
"buttonChangeFolderColor" = "Change folder colour";

/* loco:6049df4d5c2c3a04bc39793c */
"buttonClear" = "Clear";

/* loco:61696c0ce9dd49214b720a74 */
"buttonClearFilters" = "Clear filters";

/* loco:6049df4d5c2c3a04bc39793d */
"buttonClose" = "Close";

/* loco:6049df4d5c2c3a04bc39793e */
"buttonConfigure" = "Configure";

/* loco:6049df4d5c2c3a04bc39793f */
"buttonConfirm" = "Confirm";

/* loco:6049df4d5c2c3a04bc397940 */
"buttonConfirmNotify" = "Confirm and notify";

/* loco:6049df4d5c2c3a04bc397941 */
"buttonConvertToDropBox" = "Convert to drop box";

/* loco:6049df4d5c2c3a04bc397942 */
"buttonCopy" = "Copy";

/* loco:6049df4d5c2c3a04bc397944 */
"buttonCreate" = "Create";

/* loco:6049df4d5c2c3a04bc397945 */
"buttonCreateFolder" = "Create folder";

/* loco:60794894a643783766602fb2 */
"buttonCreateOnlyOfficeCopy" = "Create a .%@ copy";

/* loco:6049df4d5c2c3a04bc397946 */
"buttonCreatePublicLink" = "Create a public link";

/* loco:6049df4d5c2c3a04bc397947 */
"buttonDelete" = "Delete";

/* loco:611b6ca6fe8d0c03d92403e2 */
"buttonDeselectAll" = "Deselect all";

/* loco:6049df4d5c2c3a04bc397948 */
"buttonDisableDropBox" = "Disable the drop box";

/* loco:6049df4d5c2c3a04bc397949 */
"buttonDocumentScanning" = "Scan a document";

/* loco:6049df4d5c2c3a04bc39794a */
"buttonDownload" = "Download";

/* loco:6049df4d5c2c3a04bc39794b */
"buttonDuplicate" = "Duplicate";

/* loco:6049df4d5c2c3a04bc39794c */
"buttonEdit" = "Edit";

/* loco:606d687970761158a147b514 */
"buttonEmpty" = "Empty";

/* loco:606d682e70761158a147b512 */
"buttonEmptyTrash" = "Empty recycle bin";

/* loco:6049df4d5c2c3a04bc39794d */
"buttonFileRights" = "Sharing and rights";

/* loco:6049df4d5c2c3a04bc39794e */
"buttonGoToSettings" = "Go to Settings";

/* loco:6049df4d5c2c3a04bc39794f */
"buttonLater" = "Later";

/* loco:605b09e6a6279864ac4ba6f2 */
"buttonLeaveShare" = "Stop sharing";

/* loco:6059f35332f59035fd6e2b62 */
"buttonLike" = "Like";

/* loco:6049df4d5c2c3a04bc397950 */
"buttonLogin" = "Log in";

/* loco:6049df4d5c2c3a04bc397951 */
"buttonLogout" = "Log off";

/* loco:6049df4d5c2c3a04bc397952 */
"buttonManageDropBox" = "Manage the drop box";

/* loco:6049df4d5c2c3a04bc397953 */
"buttonMenu" = "Menu";

/* loco:6049df4d5c2c3a04bc397954 */
"buttonMove" = "Move";

/* loco:6049df4d5c2c3a04bc397955 */
"buttonMoveTo" = "Move to";

/* loco:604f985c7e79116ee83e2b15 */
"buttonNewPassword" = "Set a new password";

/* loco:61261341bbb2fe14eb477766 */
"buttonNext" = "Next";

/* loco:65d76caca735073506023715 */
"buttonNo" = "No";

/* loco:6049df4d5c2c3a04bc397956 */
"buttonNoDriveAnotherUser" = "Use a different Infomaniak profile";

/* loco:6049df4d5c2c3a04bc397957 */
"buttonNoDriveFreeTest" = "Free trial";

/* loco:6075c0bb65160c29997c5e32 */
"buttonOpenDocument" = "Open document";

/* loco:607948379bda7f7df0121872 */
"buttonOpenReadOnly" = "Open in read-only mode";

/* loco:6049df4d5c2c3a04bc397958 */
"buttonOpenWith" = "Open with";

/* loco:6049df4d5c2c3a04bc397959 */
"buttonPlayerFfwd" = "Forward a few seconds";

/* loco:6049df4d5c2c3a04bc39795a */
"buttonPlayerNext" = "Next";

/* loco:6049df4d5c2c3a04bc39795b */
"buttonPlayerPlayPause" = "Play/Pause";

/* loco:6049df4d5c2c3a04bc39795c */
"buttonPlayerPrev" = "Previous";

/* loco:6049df4d5c2c3a04bc39795d */
"buttonPlayerRew" = "Back a few seconds";

/* loco:61434c587ac8854bf40efa02 */
"buttonRedeemPromoCode" = "Redeem a promo code";

/* loco:6049df4d5c2c3a04bc39795e */
"buttonRefresh" = "Update";

/* loco:6049df4d5c2c3a04bc39795f */
"buttonRemoveFavorites" = "Delete from favorites";

/* loco:6049df4d5c2c3a04bc397960 */
"buttonRename" = "Rename";

/* loco:608fce3469583d3ba3411d43 */
"buttonRenew" = "Renew";

/* loco:604a29d9f20c5e115e640152 */
"buttonRetry" = "Try again";

/* loco:6049df4d5c2c3a04bc397961 */
"buttonSave" = "Save";

/* loco:606f1b035b651445ab137732 */
"buttonSeeFolder" = "View folder";

/* loco:6126165eb8a5c86c7f00f602 */
"buttonSelect" = "Select";

/* loco:6049df4d5c2c3a04bc397962 */
"buttonSelectAll" = "Select all";

/* loco:6049df4d5c2c3a04bc397963 */
"buttonSend" = "Send";

/* loco:6049df4d5c2c3a04bc397964 */
"buttonSendCopy" = "Send a copy";

/* loco:6049df4d5c2c3a04bc397965 */
"buttonSettingsLockApp" = "Enable the lock";

/* loco:6049df4d5c2c3a04bc397966 */
"buttonShare" = "Share";

/* loco:606d7c4a2f511b00e97a0152 */
"buttonShareDropboxLink" = "Share link";

/* loco:6049df4d5c2c3a04bc397943 */
"buttonSharePublicLink" = "Share public link";

/* loco:6049df4d5c2c3a04bc397967 */
"buttonSignIn" = "Create an account";

/* loco:62aaf42957e7311609525592 */
"buttonSnackBarGoToSettings" = "Settings";

/* loco:6049df4d5c2c3a04bc397968 */
"buttonStopUpload" = "Stop uploading this file";

/* loco:61261399888bc37f7a1333e2 */
"buttonStoreSuccessHome" = "Back to home page";

/* loco:6059cbb23fcfb17294332642 */
"buttonSwitchDrive" = "Change drive";

/* loco:6049df4d5c2c3a04bc397969 */
"buttonTakePhotoOrVideo" = "Take a photo or video";

/* loco:6049df4d5c2c3a04bc39796a */
"buttonToggleDisplay" = "Switch to grid or list mode";

/* loco:6059ff858381d627a10cf422 */
"buttonTogglePassword" = "Display/hide password";

/* loco:6049df4d5c2c3a04bc39796b */
"buttonUnlock" = "Unlock";

/* loco:6049df4d5c2c3a04bc39796c */
"buttonUpdate" = "Update";

/* loco:6049df4d5c2c3a04bc39796d */
"buttonUpgradeOffer" = "Upgrade my plan";

/* loco:6049df4d5c2c3a04bc39796e */
"buttonUpload" = "Upload from phone";

/* loco:6049df4d5c2c3a04bc39796f */
"buttonUploadFile" = "Upload a file";

/* loco:6049df4d5c2c3a04bc397970 */
"buttonUploadPhotoOrVideo" = "Upload a photo or video";

/* loco:6049df4d5c2c3a04bc397971 */
"buttonValid" = "Validate";

/* loco:6101109cb5c21e394d127402 */
"buttonYes" = "Yes";

/* loco:614c8806c00b6044a92a7775 */
"cacheDirectory" = "Cache";

/* loco:614c88a2f93d4c57b6630c25 */
"cachedFileTitle" = "Cached files";

/* loco:6054b7d53726d8506b6c9a42 */
"cameraAccessDeniedDescription" = "Access to your camera is disabled: you can change this in the Settings.";

/* loco:6054b7b06fb6b07b6c25ec12 */
"cameraAccessDeniedTitle" = "Access disabled";

/* loco:6101124480b37c0ebb78cf02 */
"cancelDownloadDescription" = "Do you really want to cancel this download?";

/* loco:6101111ac888310e7a433135 */
"cancelDownloadTitle" = "Cancel download";

/* loco:6169608e8934a0564732b7d4 */
"categoriesFilterTitle" = "Categories";

/* loco:6169612bb7bdcf38d1662b72 */
"categoryBanking" = "Banking";

/* loco:6169613b9b59e70d3b0b4863 */
"categoryBill" = "Bill";

/* loco:61696bf8a758c603395e59a2 */
"categoryColorTitle" = "Category colour";

/* loco:6169616f3eec095ad267a822 */
"categoryContract" = "Contract";

/* loco:6169617d3eec095ad267a824 */
"categoryForm" = "Form";

/* loco:6169618975c332599703e382 */
"categoryHobbies" = "Hobbies";

/* loco:61696197fdbfec6e4754f3d2 */
"categoryID" = "ID documents";

/* loco:616961a7dd624e5cbb6cf8f2 */
"categoryInsurance" = "Insurance";

/* loco:61695f859bcf5534bf205b42 */
"categoryNameField" = "Category name";

/* loco:616961b8961fc207bc6ebf24 */
"categoryQuotation" = "Quotation";

/* loco:63985af2b769ef1fe1344c23 */
"categoryResume" = "Resume";

/* loco:616961c2dd624e5cbb6cf8f4 */
"categoryTaxation" = "Taxation";

/* loco:616961d0ccfa9a632b72af02 */
"categoryTransportation" = "Transportation";

/* loco:616961eb5e92cf60f962e6d2 */
"categoryWarranty" = "Warranty";

/* loco:616961fe123aaf53247698b2 */
"categoryWork" = "Work";

/* loco:6548a6eb63ec2f8b5001ac32 */
"commonDocumentsDescription" = "This space belongs to %s and centralizes your organization’s common files.";

/* loco:6049df4d5c2c3a04bc397974 */
"commonFolderDescription" = "Share this folder with users of kDrive %@";

/* loco:6049df4d5c2c3a04bc397975 */
"commonFolderTitle" = "Common folder";

/* loco:60545b0e9f34163fee5888e2 */
"contentDescriptionIsSelected" = "Is selected";

/* loco:604b81caf1d3fc3c426e2443 */
"convertToDropboxTitle" = "Convert to drop box %@";

/* loco:61695ef04a145b45632ed042 */
"createCategoryTitle" = "Create a category";

/* loco:6049df4d5c2c3a04bc397973 */
"createCommonFolderAllUsersDescription" = "All kDrive %@ users will automatically have access to this folder.";

/* loco:6049df4d5c2c3a04bc39797c */
"createCommonFolderDescription" = "Who would you like to share this common folder with?";

/* loco:6049df4d5c2c3a04bc39797d */
"createCommonFolderSucces" = "Common folder created successfully";

/* loco:6049df4d5c2c3a04bc39797e */
"createCommonFolderTitle" = "Create a common folder";

/* loco:60b9e61ed2bc0c19f9307d42 */
"createDatedSubFoldersDescription" = "Automatically create subfolders with the month and year of the photo";

/* loco:60b9e60d89b1910c85340a94 */
"createDatedSubFoldersTitle" = "Create one folder per month";

/* loco:6049df4d5c2c3a04bc39797f */
"createDropBoxHint" = "Name of drop box";

/* loco:6049df4d5c2c3a04bc397980 */
"createDropBoxLimitFileSizeError" = "Must be greater than 0";

/* loco:6049df4d5c2c3a04bc397981 */
"createDropBoxTitle" = "Create a drop box";

/* loco:6049df4d5c2c3a04bc397982 */
"createFolderAccessPermissionTitle" = "Who can access this folder?";

/* loco:6049df4d5c2c3a04bc397983 */
"createFolderEmailWhenFinishedTitle" = "Receive an email when a file has been uploaded";

/* loco:6049df4d5c2c3a04bc397977 */
"createFolderKeepParentsRightDescription" = "Users with access to the folder %@ will also have access to this folder";

/* loco:6049df4d5c2c3a04bc397976 */
"createFolderKeepParentsRightTitle" = "Keep the shares and rights of the parent folder";

/* loco:6049df4d5c2c3a04bc397984 */
"createFolderLimitFileSizeDescription" = "People won’t be able to exceed the storage space allocated to this folder.";

/* loco:6049df4d5c2c3a04bc397985 */
"createFolderLimitFileSizeInput" = "Set a quota";

/* loco:6049df4d5c2c3a04bc397986 */
"createFolderLimitFileSizeTitle" = "Limit storage space";

/* loco:6049df4d5c2c3a04bc397987 */
"createFolderLimitFileSizeUnitTitle" = "GB";

/* loco:6049df4d5c2c3a04bc397978 */
"createFolderMeOnly" = "Only me";

/* loco:6049df4d5c2c3a04bc397988 */
"createFolderPasswordDescription" = "Anyone who has the link will have to enter a password to upload their files.";

/* loco:6049df4d5c2c3a04bc397989 */
"createFolderPasswordTitle" = "Protect with a password";

/* loco:6049df4d5c2c3a04bc39798a */
"createFolderSettingsTitle" = "Advanced options";

/* loco:6049df4d5c2c3a04bc39797a */
"createFolderSomeUsersDescription" = "Manually define the users who will have access to this folder.";

/* loco:6049df4d5c2c3a04bc39797b */
"createFolderSomeUsersTitle" = "Some users";

/* loco:6049df4d5c2c3a04bc39798b */
"createFolderTitle" = "Create folder";

/* loco:6049df4d5c2c3a04bc39798c */
"createFolderValidUntilDescription" = "Once the date has passed, users will no longer be able to transfer files.";

/* loco:6049df4d5c2c3a04bc39798d */
"createPrivateFolderSucces" = "Folder created successfully";

/* loco:629618adfe596f553920c562 */
"deleteMyAccount" = "Delete my account";

/* loco:60dc3f19352b5e75d37b8c23 */
"deletePicturesDescription" = "The application will regularly ask you to delete photos from your device that are already synchronized on your kDrive. You always have to manually authorize the deletion\n";

/* loco:60dc3e2e5ea2965b1152dc03 */
"deletePicturesTitle" = "Delete photos (Beta)";

/* loco:614c887ba0ad81657c1e75a2 */
"directoriesTitle" = "Data";

/* loco:614c86f5dd7fc56d0c5fcaa4 */
"documentsDirectory" = "Other documents";

/* loco:608fce0b43535250c00ba5c2 */
"driveBlockedDescription" = "The product has expired since %@. Please renew it to manage it and access its data.";

/* loco:6095336aa6379b42c65151a2 */
"driveBlockedDescription-plural" = "All your products have expired. Please renew them to manage them and access their data.";

/* loco:608fcd7f99c877023a07f262 */
"driveBlockedTitle" = "The kDrive %@ is currently blocked";

/* loco:609505a7cd8a3b0f0c2c6532 */
"driveBlockedTitle-plural" = "All your kDrives are currently blocked";

/* loco:608fcddcb3c9f173fe193095 */
"driveMaintenanceDescription" = "An update is in progress to improve kDrive. This process may take a few minutes. Thank you for your patience.";

/* loco:608fcdbab3c9f173fe193093 */
"driveMaintenanceTitle" = "The kDrive %@ is currently under maintenance";

/* loco:609505d502647721ed3312c2 */
"driveMaintenanceTitle-plural" = "All your kDrives are currently under maintenance";

/* loco:614c868951be11365c416434 */
"drivesDirectory" = "Drives & offline files";

/* loco:6049df4d5c2c3a04bc39798e */
"dropBoxDescription" = "Invite your partners, users or customers to transfer files to your kDrive even if they don’t have an Infomaniak account.";

/* loco:6049df4d5c2c3a04bc39798f */
"dropBoxLinkTitle" = "Drop box link";

/* loco:6049df4d5c2c3a04bc397990 */
"dropBoxResultDescription" = "Share the link below with people who need to send you files.";

/* loco:6049df4d5c2c3a04bc397991 */
"dropBoxResultTitle" = "Share the drop box %@";

/* loco:6049df4d5c2c3a04bc397992 */
"dropBoxTitle" = "Drop box";

/* loco:618b870b92fff1241d67e713 */
"dropboxSharedLinkDescription" = "You cannot create a share link on a drop box.";

/* loco:618b829ad715f5111e3632c2 */
"dropboxSharedLinkTitle" = "Dropbox sharing link";

/* loco:61695f6e3f0ee123d2250692 */
"editCategoryInfoDescription" = "The modification will be visible to all kDrive users who have access to the categories.";

/* loco:61695f2fe7df99511f698192 */
"editCategoryTitle" = "Edit a category";

/* loco:6049df4d5c2c3a04bc397993 */
"errorAddComment" = "Error when adding comment";

/* loco:6049df4d5c2c3a04bc397994 */
"errorAddFavorite" = "Error when adding to favorites";

/* loco:6049df4d5c2c3a04bc397995 */
"errorCache" = "Caching error";

/* loco:616d69eef413a20ef401e104 */
"errorCategoryAlreadyExists" = "A category with the same name already exists";

/* loco:60795f7ecca7d72b0900bd52 */
"errorConflict" = "An element with the same name already exists in this location";

/* loco:6049df4d5c2c3a04bc397996 */
"errorConnection" = "Connection error";

/* loco:6049df4d5c2c3a04bc397997 */
"errorDelete" = "Deletion error";

/* loco:605cacde72147f269369e484 */
"errorDestinationAlreadyExists" = "Destination already exists";

/* loco:60a693f631a0a90e163445f2 */
"errorDeviceStorage" = "Insufficient phone storage";

/* loco:6099440fdb741c2c6d66d332 */
"errorDisconnected" = "An error has occurred. Please log in again to continue.";

/* loco:6049df4d5c2c3a04bc397998 */
"errorDownload" = "Download error";

/* loco:616d68dab3af9f17301c15d4 */
"errorDownloadPermission" = "You must add at least one file that you have permission to download";

/* loco:6049df4d5c2c3a04bc397999 */
"errorDuplicate" = "Duplication error";

/* loco:6049df4d5c2c3a04bc39799a */
"errorFileCreate" = "Error when creating file. Check the name of the file and your rights to the folder.";

/* loco:60e2d1ed77622d4af14f5a72 */
"errorFileLocked" = "This file is currently opened by another user and cannot be modified";

/* loco:605b1b5f49d7ff61223fcfe2 */
"errorGeneric" = "An error has occurred";

/* loco:619d09d108940d5e97470553 */
"errorGetBookmarkURL" = "Non-recoverable link";

/* loco:605b1457dbf343111f56d112 */
"errorLeaveShare" = "Error when stopping sharing";

/* loco:6298868323a9de35a129f1f2 */
"errorLoadingInfomaniakManager" = "Unable to load the Infomaniak Manager";

/* loco:6049df4d5c2c3a04bc39799b */
"errorLoadingOfficeEditor" = "Unable to load the document editor";

/* loco:6049df4d5c2c3a04bc39799c */
"errorModification" = "Error when modifying";

/* loco:6049df4d5c2c3a04bc39799d */
"errorMove" = "Move error";

/* loco:6049df4d5c2c3a04bc39799e */
"errorNetwork" = "Network error";

/* loco:6049df4d5c2c3a04bc39799f */
"errorNetworkDescription" = "Results may be incomplete";

/* loco:62aad9bc0b461303fb5559d2 */
"errorPhotoLibraryAccessLimited" = "kDrive does not have access to your photo library";

/* loco:6049df4d5c2c3a04bc3979a0 */
"errorPreviewDeleted" = "This file has been permanently deleted";

/* loco:6049df4d5c2c3a04bc3979a1 */
"errorPreviewTrash" = "Previewing a file in the trash is not possible";

/* loco:6049df4d5c2c3a04bc3979a2 */
"errorRename" = "Rename error";

/* loco:6049df4d5c2c3a04bc3979a3 */
"errorRestore" = "Recover error";

/* loco:6049df4d5c2c3a04bc3979a4 */
"errorRightModification" = "Error when editing rights";

/* loco:6049df4d5c2c3a04bc3979a5 */
"errorSave" = "Save error";

/* loco:6049df4d5c2c3a04bc3979a6 */
"errorShareLink" = "Error when creating link";

/* loco:624e97877d7de2125354cfc2 */
"errorStillUploading" = "The item is still being imported";

/* loco:6049df4d5c2c3a04bc3979a7 */
"errorTitle" = "Error";

/* loco:6049df4d5c2c3a04bc3979a8 */
"errorUpload" = "Upload error";

/* loco:6049df4d5c2c3a04bc3979a9 */
"favoritesNoFile" = "No favorites at this time";

/* loco:6049df4d5c2c3a04bc3979aa */
"favoritesTitle" = "Favorites";

/* loco:62385833bd31511b4a48ba42 */
"fileActivityCollaborativeFolderAccess" = "has accessed the drop box";

/* loco:612396ddca51601f9b314b32 */
"fileActivityCollaborativeFolderCreate" = "created a drop box";

/* loco:612396eefb52c422c4223982 */
"fileActivityCollaborativeFolderDelete" = "deleted a drop box";

/* loco:61239726e69c060aef5b3a52 */
"fileActivityCollaborativeFolderUpdate" = "updated a drop box";

/* loco:623868ac84778841a246b082 */
"fileActivityCollaborativeUserAccess" = "has sent files in drop box";

/* loco:623859dedcb3115dbc682f22 */
"fileActivityCollaborativeUserCreate" = "has created a folder inside the drop box to send files";

/* loco:62385b138941da20b53b8853 */
"fileActivityCollaborativeUserDelete" = "has deleted a drop box folder";

/* loco:6049df4d5c2c3a04bc397ab6 */
"fileActivityCommentCreate" = "commented the following file";

/* loco:6049df4d5c2c3a04bc397ab7 */
"fileActivityCommentCreate-plural" = "commented %d files";

/* loco:6049df4d5c2c3a04bc397aa8 */
"fileActivityFileCreate" = "uploaded the following file";

/* loco:6049df4d5c2c3a04bc397aa9 */
"fileActivityFileCreate-plural" = "uploaded %d new files";

/* loco:6049df4d5c2c3a04bc397ab0 */
"fileActivityFileRestore" = "recovered the following file";

/* loco:6049df4d5c2c3a04bc397ab1 */
"fileActivityFileRestore-plural" = "recovered %d files";

/* loco:6049df4d5c2c3a04bc397aac */
"fileActivityFileTrash" = "moved the following file to the trash";

/* loco:6049df4d5c2c3a04bc397aad */
"fileActivityFileTrash-plural" = "moved %d files to the trash";

/* loco:6049df4d5c2c3a04bc397ab4 */
"fileActivityFileUpdate" = "changed the following file";

/* loco:6049df4d5c2c3a04bc397ab5 */
"fileActivityFileUpdate-plural" = "changed %d files";

/* loco:6049df4d5c2c3a04bc397aaa */
"fileActivityFolderCreate" = "created the following folder";

/* loco:6049df4d5c2c3a04bc397aab */
"fileActivityFolderCreate-plural" = "created %d new folders";

/* loco:6049df4d5c2c3a04bc397ab2 */
"fileActivityFolderRestore" = "recovered the following folder";

/* loco:6049df4d5c2c3a04bc397ab3 */
"fileActivityFolderRestore-plural" = "recovered %d folders";

/* loco:6049df4d5c2c3a04bc397aae */
"fileActivityFolderTrash" = "moved the following folder to the trash";

/* loco:6049df4d5c2c3a04bc397aaf */
"fileActivityFolderTrash-plural" = "moved %d folders to the trash";

/* loco:60632ee2a6d3b46038170024 */
"fileActivityOtherFiles" = "%d other files";

/* loco:6049df4d5c2c3a04bc397ab8 */
"fileActivityUnknown" = "performed an action on the following file";

/* loco:6049df4d5c2c3a04bc397ab9 */
"fileActivityUnknown-plural" = "performed an action on %d files";

/* loco:6049df4d5c2c3a04bc3979ab */
"fileDetailsActivitiesTitle" = "Activity";

/* loco:6049df4d5c2c3a04bc3979ac */
"fileDetailsActivityFileAccess" = "accessed the file";

/* loco:618b844d3d601243cd6c52d2 */
"fileDetailsActivityFileCategorize" = "added a category to the element";

/* loco:61dda9c2a380eb74010679e2 */
"fileDetailsActivityFileColorDelete" = "deleted the colour of a folder";

/* loco:61dda9850be38655ce4d86d2 */
"fileDetailsActivityFileColorUpdate" = "changed the colour of a folder";

/* loco:6049df4d5c2c3a04bc3979ad */
"fileDetailsActivityFileCommentCreate" = "commented the file";

/* loco:6049df4d5c2c3a04bc3979ae */
"fileDetailsActivityFileCommentDelete" = "deleted their comment";

/* loco:6049df4d5c2c3a04bc3979af */
"fileDetailsActivityFileCommentLike" = "liked a comment";

/* loco:6049df4d5c2c3a04bc3979b1 */
"fileDetailsActivityFileCommentUnlike" = "deleted their like from a comment";

/* loco:6049df4d5c2c3a04bc3979b2 */
"fileDetailsActivityFileCommentUpdate" = "modified their comment";

/* loco:6049df4d5c2c3a04bc3979b3 */
"fileDetailsActivityFileCreate" = "created the file";

/* loco:6049df4d5c2c3a04bc3979b4 */
"fileDetailsActivityFileDelete" = "deleted the file";

/* loco:6049df4d5c2c3a04bc3979b5 */
"fileDetailsActivityFileFavoriteCreate" = "added the file to their favorites";

/* loco:6049df4d5c2c3a04bc3979b6 */
"fileDetailsActivityFileFavoriteRemove" = "removed the file from their favorites";

/* loco:6049df4d5c2c3a04bc3979b7 */
"fileDetailsActivityFileMove" = "moved the file";

/* loco:6049df4d5c2c3a04bc3979b8 */
"fileDetailsActivityFileRename" = "renamed the file";

/* loco:6049df4d5c2c3a04bc3979b9 */
"fileDetailsActivityFileRestore" = "recovered the file";

/* loco:6049df4d5c2c3a04bc3979ba */
"fileDetailsActivityFileShareCreate" = "shared the file";

/* loco:6049df4d5c2c3a04bc3979bb */
"fileDetailsActivityFileShareDelete" = "stopped sharing the file";

/* loco:6049df4d5c2c3a04bc3979bc */
"fileDetailsActivityFileShareLinkCreate" = "created the file sharing link";

/* loco:6049df4d5c2c3a04bc3979bd */
"fileDetailsActivityFileShareLinkDelete" = "removed the file sharing link";

/* loco:6049df4d5c2c3a04bc3979be */
"fileDetailsActivityFileShareLinkShow" = "displayed the file sharing link";

/* loco:6049df4d5c2c3a04bc3979bf */
"fileDetailsActivityFileShareLinkUpdate" = "changed the file sharing link";

/* loco:6049df4d5c2c3a04bc3979c0 */
"fileDetailsActivityFileShareUpdate" = "changed the file sharing";

/* loco:6049df4d5c2c3a04bc3979c1 */
"fileDetailsActivityFileTrash" = "moved the file to the trash";

/* loco:618b86f57f250551b44a14b2 */
"fileDetailsActivityFileUncategorize" = "removed a category from the element";

/* loco:6049df4d5c2c3a04bc3979c2 */
"fileDetailsActivityFileUpdate" = "modified the file";

/* loco:6049df4d5c2c3a04bc3979c3 */
"fileDetailsActivityFolderAccess" = "accessed the folder";

/* loco:6049df4d5c2c3a04bc3979c4 */
"fileDetailsActivityFolderCommentCreate" = "commented the folder";

/* loco:6049df4d5c2c3a04bc3979c5 */
"fileDetailsActivityFolderCreate" = "created the folder";

/* loco:6049df4d5c2c3a04bc3979c6 */
"fileDetailsActivityFolderDelete" = "deleted the folder";

/* loco:6049df4d5c2c3a04bc3979c7 */
"fileDetailsActivityFolderFavoriteCreate" = "added the folder to their favorites";

/* loco:6049df4d5c2c3a04bc3979c8 */
"fileDetailsActivityFolderFavoriteRemove" = "deleted the favorites folder";

/* loco:6049df4d5c2c3a04bc3979c9 */
"fileDetailsActivityFolderMove" = "moved the folder";

/* loco:6049df4d5c2c3a04bc3979ca */
"fileDetailsActivityFolderRename" = "renamed the folder";

/* loco:6049df4d5c2c3a04bc3979cb */
"fileDetailsActivityFolderRestore" = "recovered the folder";

/* loco:6049df4d5c2c3a04bc3979cc */
"fileDetailsActivityFolderShareCreate" = "shared the folder";

/* loco:6049df4d5c2c3a04bc3979cd */
"fileDetailsActivityFolderShareDelete" = "stopped sharing the folder";

/* loco:6049df4d5c2c3a04bc3979ce */
"fileDetailsActivityFolderShareLinkCreate" = "created the folder sharing link";

/* loco:6049df4d5c2c3a04bc3979cf */
"fileDetailsActivityFolderShareLinkDelete" = "removed the folder sharing link";

/* loco:6049df4d5c2c3a04bc3979d0 */
"fileDetailsActivityFolderShareLinkShow" = "displayed the folder sharing link";

/* loco:6049df4d5c2c3a04bc3979d1 */
"fileDetailsActivityFolderShareLinkUpdate" = "changed the folder sharing link";

/* loco:6049df4d5c2c3a04bc3979d2 */
"fileDetailsActivityFolderShareUpdate" = "changed the folder sharing";

/* loco:6049df4d5c2c3a04bc3979d3 */
"fileDetailsActivityFolderTrash" = "moved the folder to the trash";

/* loco:6049df4d5c2c3a04bc3979d4 */
"fileDetailsActivityFolderUpdate" = "modified the folder";

/* loco:6049df4d5c2c3a04bc3979d7 */
"fileDetailsCommentsConfirmationSnackbar" = "Comment added";

/* loco:6049df4d5c2c3a04bc3979d5 */
"fileDetailsCommentsFieldName" = "Your comment";

/* loco:6049df4d5c2c3a04bc3979d6 */
"fileDetailsCommentsTitle" = "Comments";

/* loco:6075c107fa8e01546e12d402 */
"fileDetailsCommentsUnavailable" = "Open the document to add comments. Then select the item to comment on.";

/* loco:6239bfddc542c868b2588ed2 */
"fileDetailsInfoContent" = "Content";

/* loco:6239bfa182666831bc78f4f2 */
"fileDetailsInfoEmptyFolder" = "Empty folder";

/* loco:6239c00b21f18367cc667a92 */
"fileDetailsInfoFile" = "1 file";

/* loco:6239c04c487205605612f782 */
"fileDetailsInfoFile-plural" = "%d files";

/* loco:6239d158a7d1030039251a42 */
"fileDetailsInfoFolder" = "1 folder";

/* loco:6239d19142240e69657724d2 */
"fileDetailsInfoFolder-plural" = "%d folders";

/* loco:6065c93ed104784cae1aac12 */
"fileDetailsInfosAddedDateTitle" = "Added to drive";

/* loco:6049df4d5c2c3a04bc3979d8 */
"fileDetailsInfosCreationDateTitle" = "Creation";

/* loco:6049df4d5c2c3a04bc3979d9 */
"fileDetailsInfosOriginalSize" = "Original size";

/* loco:6049df4d5c2c3a04bc3979da */
"fileDetailsInfosOwnerTitle" = "Owner";

/* loco:6049df4d5c2c3a04bc3979db */
"fileDetailsInfosSharedUsersTitle" = "Users";

/* loco:6049df4d5c2c3a04bc3979dc */
"fileDetailsInfosTitle" = "Information";

/* loco:6049df4d5c2c3a04bc3979dd */
"fileDetailsInfosTotalSizeTitle" = "Size (with versions)";

/* loco:6049df4d5c2c3a04bc3979de */
"fileDetailsNoComments" = "No comments at this time";

/* loco:6049df4d5c2c3a04bc3979df */
"fileInfoInputDuplicateFile" = "Copy name";

/* loco:6049df4d5c2c3a04bc397a9e */
"fileListAddFavoritesConfirmationSnackbar" = "One file successfully added to favorites";

/* loco:6049df4d5c2c3a04bc397a9f */
"fileListAddFavoritesConfirmationSnackbar-plural" = "%d files successfully added to favorites";

/* loco:6049df4d5c2c3a04bc397aa0 */
"fileListAddOfflineConfirmationSnackbar" = "One file available offline";

/* loco:6049df4d5c2c3a04bc397aa1 */
"fileListAddOfflineConfirmationSnackbar-plural" = "%d files available offline";

/* loco:61d70432a51b8045fd7fbd62 */
"fileListColorFolderConfirmationSnackbar" = "One folder coloured successfully";

/* loco:61d704938b53ce4fd005f3d3 */
"fileListColorFolderConfirmationSnackbar-plural" = "%d folders coloured successfully";

/* loco:614b15f40740a72bd13f4ff5 */
"fileListCopyDoneSnackbar" = "Copies completed successfully";

/* loco:614b15d8e3a34a3e280327f2 */
"fileListCopyInProgressSnackbar" = "Copies in progress: %d/%d";

/* loco:614b15ae559e0f20c97d8cc3 */
"fileListCopyStartedSnackbar" = "Copies started";

/* loco:611b6d16db25751a36410132 */
"fileListDeletionDoneSnackbar" = "Deletions completed successfully";

/* loco:611b6d042487e54162428902 */
"fileListDeletionInProgressSnackbar" = "Deletions in progress: %d/%d";

/* loco:611b6cc2f8370857fd1d1182 */
"fileListDeletionStartedSnackbar" = "Deletions started";

/* loco:6049df4d5c2c3a04bc397aa2 */
"fileListDuplicationConfirmationSnackbar" = "One file duplicated successfully";

/* loco:6049df4d5c2c3a04bc397aa3 */
"fileListDuplicationConfirmationSnackbar-plural" = "%d files duplicated successfully";

/* loco:611b6e5b3d3bce39f32434e2 */
"fileListMoveDoneSnackbar" = "Moves completed successfully";

/* loco:6049df4d5c2c3a04bc397aa4 */
"fileListMoveFileConfirmationSnackbar" = "One file was moved to %2$@";

/* loco:6049df4d5c2c3a04bc397aa5 */
"fileListMoveFileConfirmationSnackbar-plural" = "%1$d files were moved to %2$@";

/* loco:611b6e42cb8967787a31ee82 */
"fileListMoveInProgressSnackbar" = "Moves in progress: %d/%d";

/* loco:611b6e2b9ad5ad3c690608e3 */
"fileListMoveStartedSnackbar" = "Moves started";

/* loco:62eaa060d01213511f5281e3 */
"fileListMoveTrashConfirmationSnackbar" = "An item moved to the trash";

/* loco:62ea9ff6026cf83c626561b3 */
"fileListMoveTrashConfirmationSnackbar-plural" = "%d items moved to the trash";

/* loco:6049df4d5c2c3a04bc397aa6 */
"fileListMultiSelectedTitle" = "%d selected";

/* loco:6049df4d5c2c3a04bc397aa7 */
"fileListMultiSelectedTitle-plural" = "%d selected";

/* loco:620a0d7a6e12783968716a82 */
"fileListRemoveFavoritesConfirmationSnackbar" = "One file successfully removed from favorites";

/* loco:620a0e3949144a2b38548d72 */
"fileListRemoveFavoritesConfirmationSnackbar-plural" = "%d files successfully removed from favorites";

/* loco:620a0ee08d5b225e1b1b1962 */
"fileListRemoveOfflineConfirmationSnackbar" = "One file removed from offline availability";

/* loco:620a0f2aeea0c053c14a46e2 */
"fileListRemoveOfflineConfirmationSnackbar-plural" = "%d files removed from offline availability";

/* loco:6049df4d5c2c3a04bc3979e1 */
"fileListTitle" = "Files";

/* loco:6049df4d5c2c3a04bc3979e2 */
"filePermissionTitle" = "Select the right";

/* loco:610bd30a99648743be1f0a13 */
"fileProviderExtensionDescription" = "If this option is disabled, kDrive will no longer be available in the Files application and in third-party applications.";

/* loco:610a903379317f32214437b4 */
"fileProviderExtensionTitle" = "Show in Files";

/* loco:6049df4d5c2c3a04bc3979e3 */
"fileShareAddMessage" = "Add a message for guests (optional)";

/* loco:6049df4d5c2c3a04bc3979e5 */
"fileShareDetailsFileTitle" = "File %@ sharing and rights";

/* loco:6049df4d5c2c3a04bc3979e6 */
"fileShareDetailsFolderTitle" = "Folder %@ sharing and rights";

/* loco:6049df4d5c2c3a04bc3979e7 */
"fileShareDetailsShareLinkTitle" = "Sharing links";

/* loco:6049df4d5c2c3a04bc3979e8 */
"fileShareDetailsUsersAccesTitle" = "Users with access";

/* loco:6049df4d5c2c3a04bc3979e9 */
"fileShareFileTitle" = "Share file";

/* loco:6049df4d5c2c3a04bc3979ea */
"fileShareFolderTitle" = "Share folder";

/* loco:6049df4d5c2c3a04bc3979eb */
"fileShareLinkSettingsAccessRightTitle" = "Editing rights";

/* loco:6049df4d5c2c3a04bc3979ec */
"fileShareLinkSettingsTitle" = "Advanced sharing link settings";

/* loco:6169607a87650c03cf1ded24 */
"fileTypeFilterTitle" = "File type";

/* loco:61696046c3498f0db20ca172 */
"filtersTitle" = "Filters";

/* loco:61a5f2b9477a9a261e636f43 */
"folderColorDescription" = "Change the colour of your folders to personalise and better organise your kDrive to your liking.";

/* loco:61a5f0ec40299f71720dbedf */
"folderColorTitle" = "Folder Colour";

/* loco:6049df4d5c2c3a04bc3979ed */
"folderDescription" = "Private or shared folder";

/* loco:62e01023bdd522033953b8c5 */
"galleryTitle" = "Gallery";

/* loco:60c75903284c670edb7a7b72 */
"goToInfomaniakWebsite" = "To create an account, go to the official Infomaniak website";

/* loco:6281fb1abfdfb513f5356323 */
"heicRecommandation" = "We recommend saving as JPEG because many services can’t display HEIC photos.";

/* loco:6049df4d5c2c3a04bc3979ee */
"hintInputDirName" = "Folder name";

/* loco:6049df4d5c2c3a04bc3979ef */
"hintInputFileName" = "File name";

/* loco:6049df4d5c2c3a04bc3979f0 */
"homeLastActivities" = "Recent activity";

/* loco:6049df4d5c2c3a04bc3979f1 */
"homeLastFilesTitle" = "My most recent changes";

/* loco:6049df4d5c2c3a04bc3979f3 */
"homeNetworkUnavailableDescription" = "Items may not be visible if the device is offline.";

/* loco:6049df4d5c2c3a04bc3979f4 */
"homeNoActivities" = "No activity at this time";

/* loco:6049df4d5c2c3a04bc3979f5 */
"homeNoActivitiesDescription" = "When files are added, you will see your latest activities here and those of the other users of your kDrive.";

/* loco:6049df4d5c2c3a04bc3979f6 */
"homeNoActivitiesDescriptionSolo" = "This is where to find the most recently modified files in your kDrive.";

/* loco:6049df4d5c2c3a04bc3979f7 */
"homeNoPictures" = "No image at this time";

/* loco:6049df4d5c2c3a04bc3979f8 */
"homeSeeAllImages" = "View all my images";

/* loco:6049df4d5c2c3a04bc3979f9 */
"homeTitle" = "Welcome";

/* loco:614c87900f32e257ec7c34b5 */
"importDirectory" = "Imports";

/* loco:6049df4d5c2c3a04bc3979fb */
"inputExpirationDate" = "Expiry date";

/* loco:617b99510ec1ee7d7e2accd2 */
"inputExpirationTime" = "Expiration time";

/* loco:604a24e398f36a2fa97de36a */
"ios12LimitationPhotoSyncDescription" = "The initial backup of your photos can only be done properly with the application in the foreground. Saving photos after that will be done in the background.";

/* loco:604a2468f32e550ab01a8e5d */
"ios12LimitationPhotoSyncTitle" = "Restricted functionality";

/* loco:6049df4d5c2c3a04bc3979fc */
"lastEditsTitle" = "Most recent changes";

/* loco:65a13fff84b88c92410f5052 */
"localizedFilenamePrivateSpace" = "My files";

/* loco:65a140c3cdbe107c5a025352 */
<<<<<<< HEAD
"localizedFilenameTeamSpace" = "Organisation's files";
=======
"localizedFilenameTeamSpace" = "Organisation’s files";
>>>>>>> 28d3819b

/* loco:60dc3d5b27c2f44e2f7a3c12 */
"locateButton" = "Locate";

/* loco:6049df4d5c2c3a04bc3979fd */
"lockAppTitle" = "Application locked";

/* loco:616960e0fdf2c313b4239902 */
"manageCategoriesCreateTitle" = "Create %@";

/* loco:616960c81341d1563201c7a2 */
"manageCategoriesNoCategory" = "No category";

/* loco:61695f9a1385a25fd21f9fd3 */
"manageCategoriesTitle" = "Manage categories";

/* loco:604b1ff2a5300e5b7d75fb82 */
"manageDropboxTitle" = "Manage the drop box %@";

/* loco:614c861005fa88548e40ee83 */
"manageStorageTitle" = "Manage local storage";

/* loco:6049df4d5c2c3a04bc3979fe */
"menuTitle" = "Menu";

/* loco:614c8925d281f46671687393 */
"modalClearCacheDirectoryDescription" = "Do you want to clear the content of “%@”?";

/* loco:614c8965f987554eab2cc096 */
"modalClearCacheFileDescription" = "Do you want to remove the file “%@” from the local cache? It will not be removed from your kDrive.";

/* loco:614c88ddf987554eab2cc092 */
"modalClearCacheTitle" = "Clear cache";

/* loco:6049df4d5c2c3a04bc3979ff */
"modalCommentAddTitle" = "Edit a comment";

/* loco:6049df4d5c2c3a04bc397a00 */
"modalCommentDeleteDescription" = "Do you really want to delete your comment?";

/* loco:6049df4d5c2c3a04bc397a01 */
"modalCreateFileSucces" = "%@ created successfully";

/* loco:6049df4d5c2c3a04bc397a02 */
"modalCreateFileTitle" = "Create a file";

/* loco:61695feae5d07852df60f1c3 */
"modalDeleteCategoryDescription" = "Do you want to delete the category %@ permanently for all kDrive users?";

/* loco:6049df4d5c2c3a04bc397a9a */
"modalDeleteDescription" = "Do you really want to permanently delete %@?";

/* loco:6049dfb2105eca5bbd0801b7 */
"modalDeleteDescription-plural" = "Do you really want to permanently delete %d items?";

/* loco:60e44729e8e4b7695643f9b2 */
"modalDeletePhotosDescription" = "Would you like to delete photos uploaded to kDrive from your device?";

/* loco:60e442f92f7b3f3b756eb962 */
"modalDeletePhotosTitle" = "Automatic photo deletion";

/* loco:6049df4d5c2c3a04bc397a03 */
"modalDeleteTitle" = "Delete permanently";

/* loco:606d6853ce3979753c4243e5 */
"modalEmptyTrashDescription" = "Do you really want to empty the recycle bin?";

/* loco:606d683dce3979753c4243e3 */
"modalEmptyTrashTitle" = "Empty recycle bin";

/* loco:6049df8ecfa0dd393a577ea2 */
"modalFileDeleteDescription" = "Do you really want to delete %@? Take care: this action cannot be undone!";

/* loco:6049df8ecfa0dd393a577ea3 */
"modalFilesDeleteDescription" = "Do you really want to delete the selected files? Take care: this action cannot be undone!";

/* loco:605b0f55ddabfd136f653194 */
"modalLeaveShareDescription" = "Do you really want to stop sharing file %@?";

/* loco:605b0f882442c452cb76d472 */
"modalLeaveShareTitle" = "Stop file sharing";

/* loco:6049df4d5c2c3a04bc397a96 */
"modalMoveTrashDescription" = "Move %@ to the trash?";

/* loco:6049dfb2105eca5bbd0801b5 */
"modalMoveTrashDescription-plural" = "Move %d items to the trash?";

/* loco:6049df4d5c2c3a04bc397a04 */
"modalMoveTrashTitle" = "Move to trash";

/* loco:6049df8ecfa0dd393a577ea4 */
"modalTrashFileDescription" = "Do you really want to move %@ to the trash?";

/* loco:6049df8ecfa0dd393a577ea5 */
"modalTrashFilesDescription" = "Do you really want to move the selected files to the trash?";

/* loco:6049df4d5c2c3a04bc397a05 */
"modalUserPermissionRemoveDescription" = "Do you really want to delete the access of user %@?";

/* loco:61696058c328022b120007c6 */
"modificationDateFilterTitle" = "Modification date";

/* loco:6049df4d5c2c3a04bc397a06 */
"mySharesNoFile" = "No file shared";

/* loco:6049df4d5c2c3a04bc397a07 */
"mySharesTitle" = "My shares";

/* loco:6049df4d5c2c3a04bc397a08 */
"newFolderTitle" = "What would you like to add?";

/* loco:60ad169bd79aa2487c624742 */
"noAccountDescription" = "No account available. Launch the application to log in.";

/* loco:6049df4d5c2c3a04bc397a09 */
"noDriveDescription" = "Try kDrive for free or log in with a different user account.";

/* loco:6049df4d5c2c3a04bc397a0a */
"noDriveTitle" = "You don’t have a kDrive yet!";

/* loco:628b37bd60033e17fb7d3882 */
"noFilesDescription" = "This folder is empty.";

/* loco:6049df4d5c2c3a04bc397a0c */
"noFilesDescriptionNoNetwork" = "Unable to retrieve information from the folder. Please check your network connection or try again later.";

/* loco:6049df4d5c2c3a04bc397a0b */
"noFilesDescriptionWithCreationRights" = "This folder is empty. Click the + button to add files here.";

/* loco:60c11597ba8b664750680ca2 */
"noMediaFolderTitle" = "No media folders available";

/* loco:6049df4d5c2c3a04bc397a0d */
"notEnoughStorageDescription1" = "Your kDrive storage space is almost full. Upgrade your plan and unlock new features.";

/* loco:6049df4d5c2c3a04bc397a0e */
"notEnoughStorageDescription2" = "Your kDrive storage space is almost full. Contact your administrator so they can upgrade your plan.";

/* loco:6049df4d5c2c3a04bc397a0f */
"notEnoughStorageUsed" = "used";

/* loco:607947d62b29a7483d1c61a2 */
"notSupportedExtensionDescription" = "Would you like to create a copy of your file with a compatible extension for online editing? The original %@ file will remain unchanged.\n";

/* loco:60794789c3a8a86f4e611e42 */
"notSupportedExtensionTitle" = "The %@ extension is not supported for online editing";

/* loco:6049df4d5c2c3a04bc397a10 */
"notificationAll" = "All";

/* loco:6049df4d5c2c3a04bc397a11 */
"notificationCommentChannelName" = "Comments";

/* loco:610b77aabb918651d965e962 */
"notificationCustom" = "Custom";

/* loco:610b77f24d5c2a372e29bf32 */
"notificationDisable" = "Disabled";

/* loco:6049df4d5c2c3a04bc397a12 */
"notificationFileUpload" = "File upload";

/* loco:604b9caa43ed563ca07293f2 */
"notificationGeneralChannelName" = "General notifications";

/* loco:6049df4d5c2c3a04bc397a13 */
"notificationReceiveNotifications" = "Receive notifications";

/* loco:6049df4d5c2c3a04bc397a14 */
"notificationSharedWithMeChannelName" = "Shared items";

/* loco:6049df4d5c2c3a04bc397a15 */
"notificationStartDownloadTicker" = "Starting the download from the server";

/* loco:6049df4d5c2c3a04bc397a16 */
"notificationStartUploadTicker" = "Starting the upload to the server";

/* loco:6049df4d5c2c3a04bc397a17 */
"notificationTitle" = "Notifications";

/* loco:6049df4d5c2c3a04bc397a18 */
"notificationUploadDownloadChannelName" = "Uploads and downloads";

/* loco:6049dfb2105eca5bbd0801b4 */
"notificationUploadServiceChannelName" = "File upload services";

/* loco:6049df4d5c2c3a04bc397a19 */
"offlineFileNoFile" = "No files offline";

/* loco:6049df4d5c2c3a04bc397a1a */
"offlineFileNoFileDescription" = "Select a file and make it available offline so you can find it here when you’re not logged in.";

/* loco:6049df4d5c2c3a04bc397a1b */
"offlineFileTitle" = "Offline";

/* loco:6049df4d5c2c3a04bc397a1c */
"onBoardingDescription1" = "kDrive is compatible with all devices. Whether you’re at the office, at home or on the move, you can work, share and access all your data with peace of mind.";

/* loco:6049df4d5c2c3a04bc397a1d */
"onBoardingDescription2" = "Easily share files and collaborate in real time on text documents, spreadsheets or team presentations.";

/* loco:6049df4d5c2c3a04bc397a1e */
"onBoardingDescription3" = "Your photos, videos and screenshots will be automatically saved in your kDrive and available on all your devices.";

/* loco:6049df4d5c2c3a04bc397a1f */
"onBoardingTitle1" = "Access your files on all your devices";

/* loco:6049df4d5c2c3a04bc397a20 */
"onBoardingTitle2" = "Work together in one place and become more efficient";

/* loco:6049df4d5c2c3a04bc397a21 */
"onBoardingTitle3" = "Save your memories securely";

/* loco:6049df4d5c2c3a04bc397a23 */
"photoAccessDeniedDescription" = "Access to your photos is disabled: you can change this in the Settings";

/* loco:627cf1dad81a13018111e4f2 */
"photoFormatTitle" = "Options";

/* loco:638469dc5d9b75142a430ac2 */
"photoLibraryAccessLimitedDescription" = "Access to your photo library is required to save your photos and videos.       ";

/* loco:63846ac1f8786f515b61f752 */
"photoLibraryAccessLimitedTitle" = "Restricted or denied access";

/* loco:627cf782146a6d748e5e7262 */
"photosHeaderDateFormat" = "MMMM yyyy";

/* loco:6049df4d5c2c3a04bc397a22 */
"picturesNoFile" = "No photo at this time";

/* loco:6049df4d5c2c3a04bc397a24 */
"previewDownloadIndication" = "Loading in progress, please wait…";

/* loco:6528f45d04fb1c341b0ccfa2 */
"previewFileProtectedError" = "No preview available, this file is password protected";

/* loco:6049df4d5c2c3a04bc397a25 */
"previewLoadError" = "Unable to load preview";

/* loco:6049df4d5c2c3a04bc397a26 */
"previewNoPreview" = "This file appears to have no preview.";

/* loco:6049df4d5c2c3a04bc397a27 */
"previewPdfPages" = "%d out of %d";

/* loco:6049df4d5c2c3a04bc397a28 */
"previewVideoSourceError" = "Video file not supported by the video player";

/* loco:617a50f1744434292a2f07a2 */
"publicSharedLinkTitle" = "Public sharing link";

/* loco:6049df4d5c2c3a04bc397a29 */
"recentActivityMeTitle" = "By me";

/* loco:6049df4d5c2c3a04bc397a2a */
"recentActivityMyTeam" = "By my team";

/* loco:6049df4d5c2c3a04bc397a2b */
"recentActivitySeeMore" = "View more recent files";

/* loco:6049df4d5c2c3a04bc397a2c */
"refreshTokenError" = "You’ve been disconnected due to a problem. Please log in again";

/* loco:6049df4d5c2c3a04bc397a3b */
"restrictedSharedLinkTitle" = "Restricted sharing link";

/* loco:65d76b35ab978ba1c5014122 */
"reviewAlertTitle" = "Do you like kDrive?";

/* loco:6049df4d5c2c3a04bc397a2d */
"saveExternalFileInputFileName" = "Document name";

/* loco:6049df4d5c2c3a04bc397a2e */
"saveExternalFileTitle" = "Save to kDrive";

/* loco:62864b7da70e2c3f9332b992 */
"savePhotoJpegDetail" = "(recommended)";

/* loco:6049df4d5c2c3a04bc397a2f */
"searchFilterTitle" = "File types";

/* loco:616960f2351cc27ee05bbaf4 */
"searchFiltersSelectDate" = "Select a date";

/* loco:61696114b9fa15412d6a2fb6 */
"searchFiltersSelectType" = "Select a file type";

/* loco:6049df4d5c2c3a04bc397a30 */
"searchLastTitle" = "Most recent searches";

/* loco:6049df4d5c2c3a04bc397a31 */
"searchNoFile" = "No results, please amend your search criteria";

/* loco:6049df4d5c2c3a04bc397a32 */
"searchTitle" = "Search";

/* loco:6049df4d5c2c3a04bc397a33 */
"searchViewHint" = "Search for a file…";

/* loco:6049df4d5c2c3a04bc397a34 */
"secureLinkShareDescription" = "Protect your shares with a password and set a validity period for your links for even more security.";

/* loco:6049df4d5c2c3a04bc397a35 */
"secureLinkShareTitle" = "Secure sharing links";

/* loco:610a8f8e03e07e47d539af82 */
"securityTitle" = "Security";

/* loco:6049df4d5c2c3a04bc397a36 */
"selectDriveTitle" = "Select a kDrive";

/* loco:6049df4d5c2c3a04bc397a37 */
"selectFolderTitle" = "Select a folder";

/* loco:627cf1f7089b7c7d9e3597e3 */
"selectPhotoFormat" = "Save .HEIC photos as";

/* loco:6049df4d5c2c3a04bc397a38 */
"settingsOnlyWifiSyncDescription" = "Uploads and updates of offline files will only be done with a Wi-Fi connection.";

/* loco:6049df4d5c2c3a04bc397a39 */
"settingsOnlyWifiSyncTitle" = "WiFi-only transfer";

/* loco:6049df4d5c2c3a04bc397a3a */
"settingsTitle" = "Settings";

/* loco:6049df4d5c2c3a04bc397a3e */
"shareFileInputUserAndEmail" = "Invite a user or an email address…";

/* loco:6049df4d5c2c3a04bc397a44 */
"shareLinkOfficePermissionReadFileDescription" = "Users can only view the document.";

/* loco:6182b4b76dbb2b6b393f3702 */
"shareLinkOfficePermissionReadFolderDescription" = "Users can only view files within the shared folder.";

/* loco:6049df4d5c2c3a04bc397a45 */
"shareLinkOfficePermissionReadTitle" = "Consult";

/* loco:6049df4d5c2c3a04bc397a46 */
"shareLinkOfficePermissionWriteFileDescription" = "Users can modify the document.";

/* loco:6182b577c9b65b323b378093 */
"shareLinkOfficePermissionWriteFolderDescription" = "Users can edit the document, spreadsheet or presentation file(s).";

/* loco:6049df4d5c2c3a04bc397a47 */
"shareLinkOfficePermissionWriteTitle" = "Modify";

/* loco:61814fb574c48e49a560d35d */
"shareLinkPasswordRightDescription" = "Anyone who has the link will have to enter a password to access the %@.";

/* loco:6049df4d5c2c3a04bc397a42 */
"shareLinkPasswordRightTitle" = "With password";

/* loco:618e3208c0cdbb2371438302 */
"shareLinkPublicRightDescription" = "Everyone who has the link can %1$@ this %3$@%2$@%4$@.";

/* loco:618e728db8279f0bdd5aada2 */
"shareLinkPublicRightDescriptionDate" = " until %@";

/* loco:618e6dd5d3c1c1110e1b2a73 */
"shareLinkPublicRightDescriptionPassword" = "password-protected ";

/* loco:618e653eab470f504731f937 */
"shareLinkPublicRightDocumentDescriptionShort" = "Everyone who has the link can access the document.";

/* loco:6181510554a16d742506c4f5 */
"shareLinkPublicRightFileDescriptionShort" = "Everyone who has the link can access the file.";

/* loco:618e50a5eddeea65b017cc82 */
"shareLinkPublicRightFolderDescriptionShort" = "Everyone who has the link can access the folder.";

/* loco:6049df4d5c2c3a04bc39792a */
"shareLinkPublicRightTitle" = "Public";

/* loco:618151be73ed775a66144903 */
"shareLinkRestrictedRightDescription" = "Only the users added can access this %@ according to their rights.";

/* loco:618e669594f4573acb14d382 */
"shareLinkRestrictedRightDocumentDescriptionShort" = "Only the users added can access the document.";

/* loco:618e30058e079f36c11ab422 */
"shareLinkRestrictedRightFileDescriptionShort" = "Only the users added can access the file.";

/* loco:618e592000a6e0021b1da285 */
"shareLinkRestrictedRightFolderDescriptionShort" = "Only added users can access the folder.";

/* loco:6049df4d5c2c3a04bc397a40 */
"shareLinkRestrictedRightTitle" = "Restricted";

/* loco:6049df4d5c2c3a04bc397a49 */
"shareLinkSettingsAddExpirationDateDescription" = "The share link will only work until the expiry date.";

/* loco:6049df4d5c2c3a04bc397a4a */
"shareLinkSettingsAllowDownloadDescription" = "Users will be able to download files using this link.";

/* loco:6049df4d5c2c3a04bc397a4b */
"shareLinkSettingsAllowDownloadTitle" = "Download from the share link";

/* loco:618e5bf5202c3d2ffb09072a */
"shareLinkTypeDocument" = "document";

/* loco:618e5bcff21225023d4773c0 */
"shareLinkTypeFile" = "file";

/* loco:618e5b84172b1b1bbc254915 */
"shareLinkTypeFolder" = "folder";

/* loco:6123b3ef6ed5824956771de2 */
"shareUserExternal" = "kDrive external user";

/* loco:6049df4d5c2c3a04bc397a4f */
"shareUserNotAccepted" = "The user hasn’t yet accepted the share and is an external user of the kDrive.";

/* loco:612cbe3692067747ae0fde53 */
"shareUsersCount" = "%d user";

/* loco:612cbf100e7edb04f331b586 */
"shareUsersCount-plural" = "%d users";

/* loco:604a2f6d3949bd0d7330a633 */
"sharedConflictDescription" = "User %1$@ can already access this folder with a right to “%2$@”. If you share, they will access the folder with a right to “%3$@”";

/* loco:604a2f6d3949bd0d7330a632 */
"sharedConflictManyUserDescription" = "Some users can already access this folder. If you share, they will access the folder with a right to \"%@\"";

/* loco:604a2f2e0ec97567583079a3 */
"sharedConflictTitle" = "Permissions conflict";

/* loco:6049df4d5c2c3a04bc397a3c */
"sharedWithMeNoFile" = "No files shared with me";

/* loco:6049df4d5c2c3a04bc397a3d */
"sharedWithMeTitle" = "Shared with me";

/* loco:629f1ad12117e31124690d64 */
"snackBarAccountDeleted" = "Account deleted";

/* loco:6169601e8934a0564732b7d2 */
"snackBarCategoryDeleted" = "Category successfully deleted";

/* loco:629f1b5bfc67572038545e23 */
"snackBarErrorAccountDeletion" = "Error while deleting the account";

/* loco:62a8409e5803ef33d9677572 */
"snackBarImageVideoSaved" = "%d files saved in the photo library";

/* loco:619f6999f44e9d3a394a6d62 */
"snackBarUploadError" = "A file could not be imported";

/* loco:619f6d4fa8936206e56afe32 */
"snackBarUploadError-plural" = "%d files could not be imported";

/* loco:6049df4d5c2c3a04bc397a9c */
"snackbarDeleteConfirmation" = "%@ deleted permanently";

/* loco:606d68683b8add66d9636d33 */
"snackbarEmptyTrashConfirmation" = "Recycle bin has been emptied";

/* loco:6050df602fdc4b67852aac72 */
"snackbarFileCreateConfirmation" = "File created successfully";

/* loco:6049df4d5c2c3a04bc397a50 */
"snackbarImageSavedConfirmation" = "Image saved";

/* loco:605b1442458ddf7cc4668642 */
"snackbarLeaveShareConfirmation" = "Sharing has stopped";

/* loco:6049df4d5c2c3a04bc397a98 */
"snackbarMoveTrashConfirmation" = "%@ moved to the trash";

/* loco:60db1a607e10290db82d6d72 */
"snackbarProcessingUploads" = "Processing uploads";

/* loco:6049df4d5c2c3a04bc397a51 */
"snackbarVideoSavedConfirmation" = "Video saved";

/* loco:6049df4d5c2c3a04bc397a53 */
"sortBigger" = "Larger";

/* loco:60c0955b330ced44e61ac4c4 */
"sortDay" = "Per day";

/* loco:6049df4d5c2c3a04bc397a55 */
"sortExtension" = "Extension";

/* loco:60c095a650430a455a1a1963 */
"sortMonth" = "Per month";

/* loco:62961cefada5091f29102c32 */
"sortMostRecentAdded" = "Most recently added";

/* loco:6049df4d5c2c3a04bc397a58 */
"sortNameAZ" = "Name: from A to Z";

/* loco:6049df4d5c2c3a04bc397a59 */
"sortNameZA" = "Name: from Z to A";

/* loco:6049df4d5c2c3a04bc397a5a */
"sortOlder" = "Older";

/* loco:62961ec80bcd580ee806f012 */
"sortOldestAdded" = "Oldest added";

/* loco:6049df4d5c2c3a04bc397a5c */
"sortRecent" = "Newer";

/* loco:6049df4d5c2c3a04bc397a5d */
"sortSmaller" = "Smaller";

/* loco:6049df4d5c2c3a04bc397a5f */
"sortTitle" = "Sort";

/* loco:60c095d625e1597da2490d03 */
"sortYear" = "Per year";

/* loco:6141c2e0746dd37e5a318583 */
"storeAccessDeniedDescription" = "You do not have the rights to change the offer of this kDrive. Please contact your administrator.";

/* loco:6141c2b723cae070d728bce2 */
"storeAccessDeniedTitle" = "Access denied";

/* loco:6141c24eced39f0b645d50f2 */
"storeBillingWarningDescription" = "You cannot manage your subscription from this application as it is currently managed by a different method.";

/* loco:6141c373cf51575a0e0cae93 */
"storeExistingIAPDescription" = "You cannot create multiple subscriptions with the in-app purchases.";

/* loco:6141c2f923cae070d728bcf0 */
"storeExistingIAPTitle" = "Existing subscription";

/* loco:612612838211f509eb5b9232 */
"storeMonthly" = "Monthly";

/* loco:6127420fdde00c3fc7143082 */
"storeOfferSoloDescription" = "1 user maximum\n2 TB of storage";

/* loco:6127422d1a55ab468f37d942 */
"storeOfferSoloFeature1" = "Customise sharing links";

/* loco:6127425c8673d310e74c92d2 */
"storeOfferSoloFeature2" = "WebDAV protocol support";

/* loco:612742d5731234595079c313 */
"storeOfferSoloFeature3" = "Support 7/7";

/* loco:6127433d5629bf008e39ff53 */
"storeOfferTeamDescription" = "6 users included and maximum\n3 TB of storage\n";

/* loco:6127435a684d0a521f2972b2 */
"storeOfferTeamFeature1" = "Everything in the Solo offer";

/* loco:612743756936aa666738a542 */
"storeOfferTeamFeature2" = "Work in collaboration with multiple users";

/* loco:6127438b5f057144c067e612 */
"storeOfferTeamFeature3" = "Drop box";

/* loco:612743aca7921f26e15b4d72 */
"storeOfferTeamFeature4" = "Simple user management";

/* loco:612741dada8e9e11e76bfe22 */
"storePaymentNotAuthorized" = "In-app purchases are not authorised";

/* loco:612612d2a6256953bb0a35b3 */
"storePeriodDay" = "day";

/* loco:612612f4bbb2fe14eb477764 */
"storePeriodMonth" = "month";

/* loco:6126130d2fe2170e18255844 */
"storePeriodUnknown" = "period";

/* loco:612612e3185e7f2e205b4396 */
"storePeriodWeek" = "week";

/* loco:61261300fcaaf43fed779b52 */
"storePeriodYear" = "year";

/* loco:6126132cf0f4844e5e174b02 */
"storePricing" = "%1$@ for %2$@";

/* loco:612612ba2fe2170e18255842 */
"storeRetrieving" = "Retrieving…";

/* loco:6126137b32c58504e96a36f3 */
"storeSuccessDescription" = "We are finalising the order, you will be notified by email when your kDrive is available.";

/* loco:6126135a6c5d5a0c28679842 */
"storeSuccessTitle" = "Thank you for your trust, we are happy to work together!";

/* loco:6126126f2f09c246b1286ad6 */
"storeTitle" = "Change your offer";

/* loco:6126129081536410aa0ab9e3 */
"storeYearly" = "Yearly";

/* loco:610aabe5b46db619993bf2b4 */
"supportTitle" = "Help & support";

/* loco:6049df4d5c2c3a04bc397a61 */
"switchDriveSearchViewHint" = "Search a kDrive";

/* loco:6049df4d5c2c3a04bc397a62 */
"switchUserDescription" = "View the kDrives of your other Infomaniak profiles. You can add as many user profiles as you like.";

/* loco:6049df4d5c2c3a04bc397a63 */
"switchUserTitle" = "Change user";

/* loco:6049df4d5c2c3a04bc397a64 */
"syncConfigureDescription" = "Your photos, videos and screenshots will be automatically saved in your kDrive %@.";

/* loco:6049df4d5c2c3a04bc397a65 */
"syncConfigureTitle" = "Save your memories in a safe place";

/* loco:6049df4d5c2c3a04bc397a66 */
"syncSettingsButtonActiveSync" = "Enable automatic backup";

/* loco:6049df4d5c2c3a04bc397a67 */
"syncSettingsButtonSaveDate" = "Save";

/* loco:6049df4d5c2c3a04bc397a68 */
"syncSettingsButtonSyncPeriodicity" = "Synchronisation";

/* loco:6049df4d5c2c3a04bc397a69 */
"syncSettingsButtonSyncPicture" = "Upload photos (DCIM)";

/* loco:6049df4d5c2c3a04bc397a6a */
"syncSettingsButtonSyncScreenshot" = "Upload screenshots";

/* loco:6049df4d5c2c3a04bc397a6b */
"syncSettingsButtonSyncVideo" = "Upload videos";

/* loco:6049df4d5c2c3a04bc397a6c */
"syncSettingsDescription" = "Automatically save the photos and videos taken with your device to your kDrive.";

/* loco:6447c3523e8d13f7b80f3f62 */
"syncSettingsNotSavedDescription" = "Do you really want to leave this page? Your changes will not be saved.";

/* loco:6447c24567043ee81704f173 */
"syncSettingsNotSavedTitle" = "Unsaved changes";

/* loco:6049df4d5c2c3a04bc397a6d */
"syncSettingsSaveDateAllPictureValue" = "All photos";

/* loco:61b87c150eabdf2793302df2 */
"syncSettingsSaveDateFromDateValue" = "from date";

/* loco:61b87cfc3e2af8325337e394 */
"syncSettingsSaveDateFromDateValue2" = "From date";

/* loco:6049df4d5c2c3a04bc397a6e */
"syncSettingsSaveDateNowValue" = "from now on";

/* loco:6049df4d5c2c3a04bc397a6f */
"syncSettingsSaveDateNowValue2" = "New photos only (from now on)";

/* loco:6049df4d5c2c3a04bc397a70 */
"syncSettingsSaveOn" = "Save to";

/* loco:6049df4d5c2c3a04bc397a71 */
"syncSettingsSyncPeriodicityFourHoursValue" = "Every 4 hours";

/* loco:6049df4d5c2c3a04bc397a72 */
"syncSettingsSyncPeriodicityInstantValue" = "Instant";

/* loco:6049df4d5c2c3a04bc397a73 */
"syncSettingsSyncPeriodicityOneHourValue" = "Every hour";

/* loco:6049df4d5c2c3a04bc397a74 */
"syncSettingsSyncPeriodicityOneQuarterValue" = "Every 15 minutes";

/* loco:6049df4d5c2c3a04bc397a75 */
"syncSettingsTitle" = "Photo backup";

/* loco:614c87dd3af1ff4501490ec5 */
"tempDirectory" = "Temporary files";

/* loco:60a65b76f8bf9002e9594852 */
"themeSettingsDarkLabel" = "Dark";

/* loco:60a65b617652427d20367cc4 */
"themeSettingsLightLabel" = "Light";

/* loco:60a65ba139d35536f858f4f2 */
"themeSettingsSystemDefaultLabel" = "System default";

/* loco:60a65bbd7652427d20367cc6 */
"themeSettingsSystemLabel" = "System";

/* loco:60a65b3df229b924e419f452 */
"themeSettingsTitle" = "Theme";

/* loco:614c8841083c4c6d41454f55 */
"totalStorageUsedTitle" = "Total storage used";

/* loco:6049df4d5c2c3a04bc397a76 */
"trashActionDelete" = "Delete permanently";

/* loco:6049df4d5c2c3a04bc397a77 */
"trashActionRestoreFileIn" = "Recover in";

/* loco:6049df4d5c2c3a04bc397a78 */
"trashActionRestoreFileOriginalPlace" = "Recover to the original location";

/* loco:6049df4d5c2c3a04bc397a7b */
"trashNoFile" = "No deleted files";

/* loco:6049df4d5c2c3a04bc397a7c */
"trashTitle" = "Trash";

/* loco:62ea9dff60bfdf445359b452 */
"trashedFileDeletedPermanentlyConfirmationSnackbar" = "One item permanently deleted";

/* loco:62ea981f2f0ec46bf97ff552 */
"trashedFileDeletedPermanentlyConfirmationSnackbar-plural" = "%d items deleted permanently";

/* loco:6049df4d5c2c3a04bc397a79 */
"trashedFileRestoreFileInSuccess" = "%1$@ recovered in %2$@";

/* loco:62344899e7238255cc5120d2 */
"trashedFileRestoreFileInSuccess-plural" = "%1$d items recovered in %2$@";

/* loco:6049df4d5c2c3a04bc397a7a */
"trashedFileRestoreFileToOriginalPlaceSuccess" = "%@ recovered to the original location";

/* loco:62344c023cb45e6fcb219b43 */
"trashedFileRestoreFileToOriginalPlaceSuccess-plural" = "%d items recovered to their original location";

/* loco:6049df4d5c2c3a04bc397a7d */
"updateAvailableDescription" = "To get the best out of kDrive, we recommend you update your application.";

/* loco:6049df4d5c2c3a04bc397a7e */
"updateAvailableTitle" = "Update available!";

/* loco:61261255d4c1162fbc75aae2 */
"upgradeOfferTitle" = "Unlock more features and get more storage space!";

/* loco:6049df4d5c2c3a04bc397a7f */
"uploadCancelDescription" = "Upload cancelled by the user";

/* loco:6049df4d5c2c3a04bc397a80 */
"uploadCancelTitle" = "Upload cancelled";

/* loco:6049df4d5c2c3a04bc397a81 */
"uploadErrorTitle" = "Upload error";

/* loco:61e15913fefa9c6c80093ed2 */
"uploadFileSizeExceeded" = "The total allowed file size has been exceeded.";

/* loco:6049df4d5c2c3a04bc397a82 */
"uploadFolderNotFoundError" = "Deleted or non-existent folder";

/* loco:6168271204d05b14c459bbe2 */
"uploadFolderNotFoundSyncDisabledError" = "Automatic backup has been disabled because the destination folder no longer exists";

/* loco:62a873924424292ffd74faf3 */
"uploadImportedFailedAmount" = "1 import failed out of a total of %1$d";

/* loco:62a874566f1e5662420d2b82 */
"uploadImportedFailedAmount-plural" = "%2$d imports failed out of a total of %1$d";

/* loco:62a870e797825a742960c0b2 */
"uploadImportedOtherAmount" = "+1 other file";

/* loco:62a8723e5ef00d1ebd2e30f4 */
"uploadImportedOtherAmount-plural" = "+%d other files";

/* loco:6049df4d5c2c3a04bc397a83 */
"uploadInProgressCancelAllUploadTitle" = "Cancel uploads";

/* loco:6049df4d5c2c3a04bc397a84 */
"uploadInProgressCancelFileUploadTitle" = "Cancel %@?";

/* loco:6049df4d5c2c3a04bc3979fa */
"uploadInProgressNoFile" = "No upload in progress";

/* loco:6049df4d5c2c3a04bc397aba */
"uploadInProgressNumberFile" = "One file left";

/* loco:6049df4d5c2c3a04bc397abb */
"uploadInProgressNumberFile-plural" = "%d files left";

/* loco:6049df4d5c2c3a04bc397a85 */
"uploadInProgressPending" = "Waiting";

/* loco:6049df4d5c2c3a04bc397a86 */
"uploadInProgressRestartUploadTitle" = "Restart the uploads";

/* loco:6049df4d5c2c3a04bc397a87 */
"uploadInProgressTitle" = "Upload in progress";

/* loco:6049df4d5c2c3a04bc397a89 */
"uploadInThisFolderTitle" = "Upload to this folder";

/* loco:6049df4d5c2c3a04bc397a88 */
"uploadInterruptedErrorTitle" = "Upload interrupted";

/* loco:6049df4d5c2c3a04bc397a8a */
"uploadNetworkErrorDescription" = "Awaiting a network";

/* loco:6049df4d5c2c3a04bc397a8b */
"uploadNetworkErrorTitle" = "Upload suspended";

/* loco:6049df4d5c2c3a04bc397a8c */
"uploadNetworkErrorWifiRequired" = "Waiting for WiFi network";

/* loco:60928fcf72952001716b86d2 */
"uploadPausedDescription" = "Some uploads are still in progress in kDrive. Open the app and keep the device connected to speed up the upload.";

/* loco:60928fb3063e352b1e028476 */
"uploadPausedTitle" = "Upload suspended";

/* loco:65df0b66eb1209e60f0ff4b5 */
"urlUserReportiOS" = "https://feedback.userreport.com/8095da03-4efe-469e-9aef-c7745ef85f6a/";

/* loco:6049df4d5c2c3a04bc397a8d */
"userInviteByEmail" = "Invite via email";

/* loco:6049df4d5c2c3a04bc397a8e */
"userPermissionManage" = "Can manage";

/* loco:6049df4d5c2c3a04bc397a8f */
"userPermissionManageDescription" = "Edit the file\nDownload\nAdd comments\nAdd and create files/folders\nDelete the file\nShare with other users";

/* loco:6049df4d5c2c3a04bc397a90 */
"userPermissionNotAvailable" = "Not available to external kDrive users";

/* loco:6049df4d5c2c3a04bc397a91 */
"userPermissionRead" = "Can view";

/* loco:6049df4d5c2c3a04bc397a92 */
"userPermissionReadDescription" = "View only\nDownload\nAdd comments";

/* loco:6049df4d5c2c3a04bc397a93 */
"userPermissionRemove" = "User will no longer have access to this file.";

/* loco:6049df4d5c2c3a04bc397a94 */
"userPermissionWrite" = "Can change";

/* loco:6049df4d5c2c3a04bc397a95 */
"userPermissionWriteDescription" = "Edit the file\nDownload\nAdd comments\nAdd and create files/folders\nDeleting the file";<|MERGE_RESOLUTION|>--- conflicted
+++ resolved
@@ -4,13 +4,8 @@
  * Release: Working copy
  * Locale: en, English
  * Tagged: ios
-<<<<<<< HEAD
  * Exported by: Philippe Weidmann
- * Exported at: Fri, 12 Jan 2024 15:27:42 +0100
-=======
- * Exported by: Charlene Hoareau
- * Exported at: Wed, 28 Feb 2024 11:34:46 +0100
->>>>>>> 28d3819b
+ * Exported at: Thu, 07 Mar 2024 14:51:12 +0100
  */
 
 /* loco:610a8791fa12ab20713c09e4 */
@@ -1304,11 +1299,7 @@
 "localizedFilenamePrivateSpace" = "My files";
 
 /* loco:65a140c3cdbe107c5a025352 */
-<<<<<<< HEAD
-"localizedFilenameTeamSpace" = "Organisation's files";
-=======
 "localizedFilenameTeamSpace" = "Organisation’s files";
->>>>>>> 28d3819b
 
 /* loco:60dc3d5b27c2f44e2f7a3c12 */
 "locateButton" = "Locate";
@@ -1796,12 +1787,18 @@
 /* loco:6049df4d5c2c3a04bc397a55 */
 "sortExtension" = "Extension";
 
+/* loco:65e089a9f1203bf18d07e823 */
+"sortLeastRelevant" = "Least relevant";
+
 /* loco:60c095a650430a455a1a1963 */
 "sortMonth" = "Per month";
 
 /* loco:62961cefada5091f29102c32 */
 "sortMostRecentAdded" = "Most recently added";
 
+/* loco:65e0875a2630c8df780f4932 */
+"sortMostRelevant" = "Most relevant";
+
 /* loco:6049df4d5c2c3a04bc397a58 */
 "sortNameAZ" = "Name: from A to Z";
 
