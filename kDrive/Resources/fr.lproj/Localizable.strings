/*
 * Loco ios export: Xcode Strings (legacy)
 * Project: kDrive
 * Locale: fr, French
 * Tagged: ios
<<<<<<< HEAD
 * Exported by: Baptiste Griva
 * Exported at: Thu, 26 Sep 2024 10:46:53 +0200
=======
 * Exported by: Matthieu Déglon
 * Exported at: Thu, 03 Oct 2024 08:22:20 +0200
>>>>>>> 33bcf74f
 */

/* loco:610a8791fa12ab20713c09e4 */
"NotificationsDisabledDescription" = "Les notifications de l’application sont désactivées, vous pouvez changer ce paramètre dans les réglages";

/* loco:6049df4d5c2c3a04bc397901 */
"aboutAppVersionTitle" = "Application kDrive";

/* loco:6049df4d5c2c3a04bc397902 */
"aboutLicenseDescription" = "Licence publique générale GNU GPL, version 3";

/* loco:6049df4d5c2c3a04bc397903 */
"aboutLicenseTitle" = "Licence";

/* loco:6049df4d5c2c3a04bc397904 */
"aboutPrivacyTitle" = "Vie privée";

/* loco:6049df4d5c2c3a04bc397905 */
"aboutSourceCodeTitle" = "Obtenir le code source";

/* loco:6049df4d5c2c3a04bc397906 */
"aboutTitle" = "À propos";

/* loco:6049df4d5c2c3a04bc397907 */
"accessDeniedDescriptionIsAdmin" = "Souhaitez-vous modifier les droits de ce dossier pour y accéder ? Vous serez ajouté aux utilisateurs ayant accès à ce dosser. Les autres utilisateurs de ce dossier seront notifiés par e-mail.";

/* loco:6049df4d5c2c3a04bc397908 */
"accessDeniedDescriptionIsNotAdmin" = "Veuillez contacter un administrateur du kDrive pour modifier vos droits.";

/* loco:6049df4d5c2c3a04bc397909 */
"accessDeniedTitle" = "Vous n’avez pas l’autorisation d’accéder à ce dossier.";

/* loco:61695fa9dedbed08b1748152 */
"addCategoriesTitle" = "Ajouter des catégories";

/* loco:617a7155e4ec9a5deb713a03 */
"addPassword" = "Protéger avec un mot de passe";

/* loco:6049df4d5c2c3a04bc39790b */
"alertRemoveUserDescription" = "Êtes vous sûr(e) de vouloir retirer l’utilisateur “%@” de cette application ?";

/* loco:6049df4d5c2c3a04bc39790c */
"alertRemoveUserTitle" = "Retirer l’utilisateur";

/* loco:6049df4d5c2c3a04bc39790d */
"allActivated" = "Activé";

/* loco:6049df4d5c2c3a04bc39790e */
"allActivityNotFoundError" = "Aucune application installée ne prend en charge ce fichier";

/* loco:6049df4d5c2c3a04bc39790f */
"allAddExpirationDateTitle" = "Ajouter une date d’expiration";

/* loco:6049df4d5c2c3a04bc397910 */
"allAllDriveUsers" = "Tous les utilisateurs du kDrive";

/* loco:6049df4d5c2c3a04bc397911 */
"allArchive" = "Archives";

/* loco:6049df4d5c2c3a04bc397912 */
"allAudio" = "Audios";

/* loco:6149ec3adfc38f4103443312 */
"allCancellationInProgress" = "Annulation en cours…";

/* loco:6049df4d5c2c3a04bc397913 */
"allCode" = "Code";

/* loco:6193d4705829556932561ba4 */
"allDateCustom" = "Personnalisé";

/* loco:607962540ad1dd02fd5fc785 */
"allDeletedFilePattern" = "'Supprimé le 'dd MMM yyyy '-' HH:mm";

/* loco:60e58ac6621d7e5809353952 */
"allDeletedFileRelativeTime" = "Supprimé %@";

/* loco:6049df4d5c2c3a04bc397914 */
"allDisabled" = "Désactivé";

/* loco:6049df4d5c2c3a04bc397916 */
"allEmptyInputError" = "Ce champ ne peut pas être vide";

/* loco:6049df4d5c2c3a04bc397917 */
"allFileAddFavoris" = "%@ ajouté aux favoris";

/* loco:6058a107c62a577406174e92 */
"allFileAddRightError" = "Vous n’avez pas les droits d’ajouter des fichiers dans ce dossier.";

/* loco:6049df4d5c2c3a04bc397918 */
"allFileDeleteFavoris" = "%@ supprimé des favoris";

/* loco:6049df4d5c2c3a04bc397919 */
"allFileDuplicate" = "%@ copié avec succès";

/* loco:614b1620549fbd3ce4691795 */
"allFileDuplicateCancelled" = "Copie annulée";

/* loco:6049df4d5c2c3a04bc39791a */
"allFileMove" = "%1$@ déplacé dans %2$@ avec succès";

/* loco:6061e86acbdd7f4c4708f615 */
"allFileMoveCancelled" = "Déplacement annulé";

/* loco:6049df4d5c2c3a04bc39791b */
"allFileRename" = "%@ renommé avec succès";

/* loco:6049df4d5c2c3a04bc39791c */
"allFolder" = "Dossier";

/* loco:6238a658e82caf1b71589e82 */
"allFont" = "Police";

/* loco:6049df4d5c2c3a04bc39791d */
"allJustNow" = "À l’instant";

/* loco:61696038c328022b120007c3 */
"allLast7Days" = "Les 7 derniers jours";

/* loco:6049df4d5c2c3a04bc39791e */
"allLastModifiedFilePattern" = "'Modifié le 'dd MMM yyyy '-' HH:mm";

/* loco:60e589524e0dcd1d45523c62 */
"allLastModifiedFileRelativeTime" = "Modifié %@";

/* loco:6049df4d5c2c3a04bc39791f */
"allMinutesShort" = "%d min";

/* loco:6049df4d5c2c3a04bc397920 */
"allNoNetwork" = "Pas de connexion réseau";

/* loco:6049df4d5c2c3a04bc397921 */
"allOfficeDocs" = "Document";

/* loco:620b6e7c1a94ac24b002fcd2 */
"allOfficeForm" = "Formulaire";

/* loco:6049df4d5c2c3a04bc397922 */
"allOfficeGrids" = "Tableau";

/* loco:6049df4d5c2c3a04bc397923 */
"allOfficeNote" = "Texte";

/* loco:6049df4d5c2c3a04bc397924 */
"allOfficePoints" = "Présentation";

/* loco:6049df4d5c2c3a04bc397925 */
"allPackAvailability" = "Disponible uniquement pour les plans Solo, Team & Pro 🚀";

/* loco:6049df4d5c2c3a04bc397926 */
"allPasswordHint" = "Mot de passe";

/* loco:6049df4d5c2c3a04bc397927 */
"allPathTitle" = "Emplacement";

/* loco:6049df4d5c2c3a04bc397928 */
"allPdf" = "PDF";

/* loco:6049df4d5c2c3a04bc397929 */
"allPictures" = "Images";

/* loco:6049df4d5c2c3a04bc39792b */
"allRootName" = "Racine du kDrive %@";

/* loco:6049df4d5c2c3a04bc39792c */
"allToday" = "Aujourd’hui";

/* loco:6061e987889b0a48782ebfc2 */
"allTrashActionCancelled" = "Suppression annulée";

/* loco:6049df4d5c2c3a04bc39792d */
"allUntitledFileName" = "Sans titre";

/* loco:6049df4d5c2c3a04bc39792e */
"allUploadErrorDescription" = "Le fichier %1$@ n’a pas pu être importé : %2$@";

/* loco:6049df4d5c2c3a04bc397abc */
"allUploadFinishedDescription" = "%@ a été importé";

/* loco:6049dfb2105eca5bbd0801b9 */
"allUploadFinishedDescription-plural" = "%d fichiers ont été importés";

/* loco:6049df4d5c2c3a04bc39792f */
"allUploadFinishedTitle" = "Importation terminée";

/* loco:60928b79a37f9c2da8777204 */
"allUploadInProgress" = "%@ en cours d’importation";

/* loco:60928c47bff9cd1579331ff3 */
"allUploadInProgress-plural" = "%d fichiers en cours d’importation";

/* loco:6049df4d5c2c3a04bc397930 */
"allUserAnonymous" = "Anonyme";

/* loco:6049df4d5c2c3a04bc397931 */
"allVideo" = "Vidéos";

/* loco:6049df4d5c2c3a04bc397932 */
"allYesterday" = "Hier";

/* loco:6049df4d5c2c3a04bc397933 */
"appSecurityDescription" = "Protégez l’accès à votre application en activant le verrouillage de votre téléphone.";

/* loco:6049df4d5c2c3a04bc397934 */
"appSecurityTitle" = "Verrouillage de l’application";

/* loco:616960a4b9fa15412d6a2fb2 */
"belongToAllCategoriesFilterDescription" = "Les résultats doivent appartenir à toutes les catégories sélectionnées";

/* loco:616960bb351cc27ee05bbaf2 */
"belongToOneCategoryFilterDescription" = "Les résultats doivent appartenir à une des catégories sélectionnées";

/* loco:60f7f3ae370e015fb90d7bd2 */
"betaTestDescription" = "Notre application mobile est en constante évolution et nous cherchons toujours à l’améliorer.\nVous voulez nous aider ? Participez à la Beta, profitez en exclusivité de toutes les nouvelles fonctionnalités et faites-nous part de vos retours et vos idées !";

/* loco:60f7edd07ee3f419944935d2 */
"betaTestTitle" = "Tester les dernières nouveautés";

/* loco:6049df4d5c2c3a04bc397935 */
"buttonAdd" = "Ajouter";

/* loco:6049df4d5c2c3a04bc397936 */
"buttonAddComment" = "Ajouter un commentaire";

/* loco:6049df4d5c2c3a04bc397937 */
"buttonAddFavorites" = "Ajouter aux favoris";

/* loco:668e92d227a71514a808d485 */
"buttonAddToKDrive" = "Ajouter à mon kDrive";

/* loco:6049df4d5c2c3a04bc397938 */
"buttonAddUser" = "Ajouter un utilisateur";

/* loco:61696c1fe9dd49214b720a76 */
"buttonApplyFilters" = "Appliquer les filtres";

/* loco:6049dfb2105eca5bbd0801b3 */
"buttonAuthorize" = "Autoriser";

/* loco:6049df4d5c2c3a04bc397939 */
"buttonAvailableOffline" = "Disponible hors ligne";

/* loco:6049df4d5c2c3a04bc39793a */
"buttonBack" = "Retour";

/* loco:60f7f3c594ec884cad691fb2 */
"buttonBetaTest" = "Participer à la Beta";

/* loco:6049df4d5c2c3a04bc39793b */
"buttonCancel" = "Annuler";

/* loco:624e99d3adb6372fb56e5ab8 */
"buttonCancelImport" = "Annuler l’import";

/* loco:619624bcb9b09f02f0102733 */
"buttonChangeFolderColor" = "Modifier la couleur du dossier";

/* loco:6049df4d5c2c3a04bc39793c */
"buttonClear" = "Effacer";

/* loco:61696c0ce9dd49214b720a74 */
"buttonClearFilters" = "Effacer les filtres";

/* loco:6049df4d5c2c3a04bc39793d */
"buttonClose" = "Fermer";

/* loco:6049df4d5c2c3a04bc39793e */
"buttonConfigure" = "Configurer";

/* loco:6049df4d5c2c3a04bc39793f */
"buttonConfirm" = "Confirmer";

/* loco:6049df4d5c2c3a04bc397940 */
"buttonConfirmNotify" = "Confirmer et notifier";

/* loco:6049df4d5c2c3a04bc397941 */
"buttonConvertToDropBox" = "Convertir en boîte de dépôt";

/* loco:6049df4d5c2c3a04bc397942 */
"buttonCopy" = "Copier";

/* loco:6049df4d5c2c3a04bc397944 */
"buttonCreate" = "Créer";

/* loco:6049df4d5c2c3a04bc397945 */
"buttonCreateFolder" = "Créer le dossier";

/* loco:60794894a643783766602fb2 */
"buttonCreateOnlyOfficeCopy" = "Créer une copie .%@";

/* loco:6049df4d5c2c3a04bc397946 */
"buttonCreatePublicLink" = "Créer un lien public";

/* loco:6049df4d5c2c3a04bc397947 */
"buttonDelete" = "Supprimer";

/* loco:611b6ca6fe8d0c03d92403e2 */
"buttonDeselectAll" = "Tout désélectionner";

/* loco:6049df4d5c2c3a04bc397948 */
"buttonDisableDropBox" = "Désactiver la boîte de dépôt";

/* loco:6049df4d5c2c3a04bc397949 */
"buttonDocumentScanning" = "Numériser un document";

/* loco:6049df4d5c2c3a04bc39794a */
"buttonDownload" = "Télécharger";

/* loco:6049df4d5c2c3a04bc39794b */
"buttonDuplicate" = "Dupliquer";

/* loco:6049df4d5c2c3a04bc39794c */
"buttonEdit" = "Éditer";

/* loco:606d687970761158a147b514 */
"buttonEmpty" = "Vider";

/* loco:606d682e70761158a147b512 */
"buttonEmptyTrash" = "Vider la corbeille";

/* loco:6049df4d5c2c3a04bc39794d */
"buttonFileRights" = "Partage et droits";

/* loco:6049df4d5c2c3a04bc39794e */
"buttonGoToSettings" = "Aller dans les réglages";

/* loco:6049df4d5c2c3a04bc39794f */
"buttonLater" = "Plus tard";

/* loco:605b09e6a6279864ac4ba6f2 */
"buttonLeaveShare" = "Quitter le partage";

/* loco:6059f35332f59035fd6e2b62 */
"buttonLike" = "J’aime";

/* loco:6049df4d5c2c3a04bc397950 */
"buttonLogin" = "Se connecter";

/* loco:6049df4d5c2c3a04bc397951 */
"buttonLogout" = "Se déconnecter";

/* loco:6049df4d5c2c3a04bc397952 */
"buttonManageDropBox" = "Gérer la boîte de dépôt";

/* loco:6049df4d5c2c3a04bc397953 */
"buttonMenu" = "Menu";

/* loco:6049df4d5c2c3a04bc397954 */
"buttonMove" = "Déplacer";

/* loco:6049df4d5c2c3a04bc397955 */
"buttonMoveTo" = "Déplacer vers";

/* loco:604f985c7e79116ee83e2b15 */
"buttonNewPassword" = "Définir un nouveau mot de passe";

/* loco:61261341bbb2fe14eb477766 */
"buttonNext" = "Suivant";

/* loco:65d76caca735073506023715 */
"buttonNo" = "Non";

/* loco:6049df4d5c2c3a04bc397956 */
"buttonNoDriveAnotherUser" = "Utiliser un autre profil Infomaniak";

/* loco:6049df4d5c2c3a04bc397957 */
"buttonNoDriveFreeTest" = "Tester gratuitement";

/* loco:6075c0bb65160c29997c5e32 */
"buttonOpenDocument" = "Ouvrir le document";

/* loco:607948379bda7f7df0121872 */
"buttonOpenReadOnly" = "Ouvrir en lecture seule";

/* loco:6049df4d5c2c3a04bc397958 */
"buttonOpenWith" = "Ouvrir avec";

/* loco:6049df4d5c2c3a04bc397959 */
"buttonPlayerFfwd" = "Avancer de quelques secondes";

/* loco:6049df4d5c2c3a04bc39795a */
"buttonPlayerNext" = "Suivant";

/* loco:6049df4d5c2c3a04bc39795b */
"buttonPlayerPlayPause" = "Lecture/Pause";

/* loco:6049df4d5c2c3a04bc39795c */
"buttonPlayerPrev" = "Précédent";

/* loco:6049df4d5c2c3a04bc39795d */
"buttonPlayerRew" = "Reculer de quelques secondes";

/* loco:61434c587ac8854bf40efa02 */
"buttonRedeemPromoCode" = "Utiliser un code promo";

/* loco:6049df4d5c2c3a04bc39795e */
"buttonRefresh" = "Actualiser";

/* loco:6049df4d5c2c3a04bc39795f */
"buttonRemoveFavorites" = "Supprimer des favoris";

/* loco:6049df4d5c2c3a04bc397960 */
"buttonRename" = "Renommer";

/* loco:608fce3469583d3ba3411d43 */
"buttonRenew" = "Renouveler";

/* loco:604a29d9f20c5e115e640152 */
"buttonRetry" = "Réessayer";

/* loco:6049df4d5c2c3a04bc397961 */
"buttonSave" = "Enregistrer";

/* loco:606f1b035b651445ab137732 */
"buttonSeeFolder" = "Voir le dossier";

/* loco:6126165eb8a5c86c7f00f602 */
"buttonSelect" = "Sélectionner";

/* loco:6049df4d5c2c3a04bc397962 */
"buttonSelectAll" = "Tout sélectionner";

/* loco:6049df4d5c2c3a04bc397963 */
"buttonSend" = "Envoyer";

/* loco:6049df4d5c2c3a04bc397964 */
"buttonSendCopy" = "Envoyer une copie";

/* loco:6049df4d5c2c3a04bc397965 */
"buttonSettingsLockApp" = "Activer le verrouillage";

/* loco:6049df4d5c2c3a04bc397966 */
"buttonShare" = "Partager";

/* loco:606d7c4a2f511b00e97a0152 */
"buttonShareDropboxLink" = "Partager le lien";

/* loco:6049df4d5c2c3a04bc397943 */
"buttonSharePublicLink" = "Partager le lien public";

/* loco:6049df4d5c2c3a04bc397967 */
"buttonSignIn" = "Créer un compte";

/* loco:62aaf42957e7311609525592 */
"buttonSnackBarGoToSettings" = "Réglages";

/* loco:6049df4d5c2c3a04bc397968 */
"buttonStopUpload" = "Stopper l’importation de ce fichier";

/* loco:61261399888bc37f7a1333e2 */
"buttonStoreSuccessHome" = "Revenir à l’accueil";

/* loco:6059cbb23fcfb17294332642 */
"buttonSwitchDrive" = "Changer de drive";

/* loco:6049df4d5c2c3a04bc397969 */
"buttonTakePhotoOrVideo" = "Prendre une photo ou une vidéo";

/* loco:6049df4d5c2c3a04bc39796a */
"buttonToggleDisplay" = "Passer en mode grille ou mode liste";

/* loco:6059ff858381d627a10cf422 */
"buttonTogglePassword" = "Afficher/cacher le mot de passe";

/* loco:6049df4d5c2c3a04bc39796b */
"buttonUnlock" = "Déverrouiller";

/* loco:6049df4d5c2c3a04bc39796c */
"buttonUpdate" = "Mettre à jour";

/* loco:6049df4d5c2c3a04bc39796d */
"buttonUpgradeOffer" = "Mettre à niveau mon offre";

/* loco:6049df4d5c2c3a04bc39796e */
"buttonUpload" = "Importer depuis le téléphone";

/* loco:6049df4d5c2c3a04bc39796f */
"buttonUploadFile" = "Importer un fichier";

/* loco:6049df4d5c2c3a04bc397970 */
"buttonUploadPhotoOrVideo" = "Importer une photo ou une vidéo";

/* loco:6049df4d5c2c3a04bc397971 */
"buttonValid" = "Valider";

/* loco:6101109cb5c21e394d127402 */
"buttonYes" = "Oui";

/* loco:614c8806c00b6044a92a7775 */
"cacheDirectory" = "Cache";

/* loco:614c88a2f93d4c57b6630c25 */
"cachedFileTitle" = "Fichiers en cache";

/* loco:6054b7d53726d8506b6c9a42 */
"cameraAccessDeniedDescription" = "L’accès à votre caméra est désactivé, vous pouvez changer ce paramètre dans les réglages.";

/* loco:6054b7b06fb6b07b6c25ec12 */
"cameraAccessDeniedTitle" = "Accès désactivé";

/* loco:6101124480b37c0ebb78cf02 */
"cancelDownloadDescription" = "Souhaitez-vous vraiment annuler ce téléchargement ?";

/* loco:6101111ac888310e7a433135 */
"cancelDownloadTitle" = "Annuler le téléchargement";

/* loco:6169608e8934a0564732b7d4 */
"categoriesFilterTitle" = "Catégories";

/* loco:6169612bb7bdcf38d1662b72 */
"categoryBanking" = "Banque";

/* loco:6169613b9b59e70d3b0b4863 */
"categoryBill" = "Facture";

/* loco:61696bf8a758c603395e59a2 */
"categoryColorTitle" = "Couleur de la catégorie";

/* loco:6169616f3eec095ad267a822 */
"categoryContract" = "Contrat";

/* loco:6169617d3eec095ad267a824 */
"categoryForm" = "Formulaire";

/* loco:6169618975c332599703e382 */
"categoryHobbies" = "Loisirs";

/* loco:61696197fdbfec6e4754f3d2 */
"categoryID" = "Papiers d’identité";

/* loco:616961a7dd624e5cbb6cf8f2 */
"categoryInsurance" = "Assurance";

/* loco:61695f859bcf5534bf205b42 */
"categoryNameField" = "Nom de la catégorie";

/* loco:616961b8961fc207bc6ebf24 */
"categoryQuotation" = "Devis";

/* loco:63985af2b769ef1fe1344c23 */
"categoryResume" = "CV";

/* loco:616961c2dd624e5cbb6cf8f4 */
"categoryTaxation" = "Impôts";

/* loco:616961d0ccfa9a632b72af02 */
"categoryTransportation" = "Transport";

/* loco:616961eb5e92cf60f962e6d2 */
"categoryWarranty" = "Garantie";

/* loco:616961fe123aaf53247698b2 */
"categoryWork" = "Travail";

/* loco:6548a6eb63ec2f8b5001ac32 */
"commonDocumentsDescription" = "Cet espace appartient à %s et centralise les fichiers communs de votre organisation.";

/* loco:6049df4d5c2c3a04bc397974 */
"commonFolderDescription" = "Partagez ce dossier avec des utilisateurs du kDrive %@";

/* loco:6049df4d5c2c3a04bc397975 */
"commonFolderTitle" = "Dossier commun";

/* loco:60545b0e9f34163fee5888e2 */
"contentDescriptionIsSelected" = "Est sélectionné";

/* loco:604b81caf1d3fc3c426e2443 */
"convertToDropboxTitle" = "Convertir en boîte de dépôt %@";

/* loco:61695ef04a145b45632ed042 */
"createCategoryTitle" = "Créer une catégorie";

/* loco:6049df4d5c2c3a04bc397973 */
"createCommonFolderAllUsersDescription" = "Tous les utilisateurs du kDrive %@ auront automatiquement accès à ce dossier.";

/* loco:6049df4d5c2c3a04bc39797c */
"createCommonFolderDescription" = "Avec qui souhaitez-vous partager ce dossier commun ?";

/* loco:6049df4d5c2c3a04bc39797d */
"createCommonFolderSucces" = "Dossier commun créé avec succès";

/* loco:6049df4d5c2c3a04bc39797e */
"createCommonFolderTitle" = "Créer un dossier commun";

/* loco:60b9e61ed2bc0c19f9307d42 */
"createDatedSubFoldersDescription" = "Créer automatiquement des sous dossiers avec le mois et l’année de la photo";

/* loco:60b9e60d89b1910c85340a94 */
"createDatedSubFoldersTitle" = "Créer un dossier par mois";

/* loco:6049df4d5c2c3a04bc39797f */
"createDropBoxHint" = "Nom de la boîte de dépôt";

/* loco:6049df4d5c2c3a04bc397980 */
"createDropBoxLimitFileSizeError" = "Doit être supérieur à 0";

/* loco:6049df4d5c2c3a04bc397981 */
"createDropBoxTitle" = "Créer une boîte de dépôt";

/* loco:6049df4d5c2c3a04bc397982 */
"createFolderAccessPermissionTitle" = "Qui peut accéder à ce dossier ?";

/* loco:6049df4d5c2c3a04bc397983 */
"createFolderEmailWhenFinishedTitle" = "Recevoir un e-mail dès qu’un fichier a été importé";

/* loco:6049df4d5c2c3a04bc397977 */
"createFolderKeepParentsRightDescription" = "Les utilisateurs qui ont accès au dossier %@ pourront également accéder à ce dossier";

/* loco:6049df4d5c2c3a04bc397976 */
"createFolderKeepParentsRightTitle" = "Garder les partages et les droits du dossier parent";

/* loco:6049df4d5c2c3a04bc397984 */
"createFolderLimitFileSizeDescription" = "Les personnes ne pourront pas dépasser l’espace de stockage alloué à ce dossier.";

/* loco:6049df4d5c2c3a04bc397985 */
"createFolderLimitFileSizeInput" = "Définir un quota";

/* loco:6049df4d5c2c3a04bc397986 */
"createFolderLimitFileSizeTitle" = "Limiter l’espace de stockage";

/* loco:6049df4d5c2c3a04bc397987 */
"createFolderLimitFileSizeUnitTitle" = "Go";

/* loco:6049df4d5c2c3a04bc397978 */
"createFolderMeOnly" = "Moi uniquement";

/* loco:6049df4d5c2c3a04bc397988 */
"createFolderPasswordDescription" = "Les personnes possédant le lien devront entrer un mot de passe pour importer leurs fichiers.";

/* loco:6049df4d5c2c3a04bc397989 */
"createFolderPasswordTitle" = "Protéger avec un mot de passe";

/* loco:6049df4d5c2c3a04bc39798a */
"createFolderSettingsTitle" = "Options avancées";

/* loco:6049df4d5c2c3a04bc39797a */
"createFolderSomeUsersDescription" = "Définissez manuellement les utilisateurs qui auront accès à ce dossier.";

/* loco:6049df4d5c2c3a04bc39797b */
"createFolderSomeUsersTitle" = "Certains utilisateurs";

/* loco:6049df4d5c2c3a04bc39798b */
"createFolderTitle" = "Créer un dossier";

/* loco:6049df4d5c2c3a04bc39798c */
"createFolderValidUntilDescription" = "Une fois la date passée, les utilisateurs ne pourront plus transférer de fichiers.";

/* loco:6049df4d5c2c3a04bc39798d */
"createPrivateFolderSucces" = "Dossier créé avec succès";

/* loco:629618adfe596f553920c562 */
"deleteMyAccount" = "Supprimer mon compte";

/* loco:60dc3f19352b5e75d37b8c23 */
"deletePicturesDescription" = "L’application vous proposera régulièrement de supprimer les photos de votre appareil déjà synchronisées sur votre kDrive. Vous devrez systématiquement autoriser manuellement la suppression";

/* loco:60dc3e2e5ea2965b1152dc03 */
"deletePicturesTitle" = "Supprimer les photos";

/* loco:614c887ba0ad81657c1e75a2 */
"directoriesTitle" = "Données";

/* loco:614c86f5dd7fc56d0c5fcaa4 */
"documentsDirectory" = "Autres documents";

/* loco:608fce0b43535250c00ba5c2 */
"driveBlockedDescription" = "Le produit a expiré depuis le %@. Veuillez le renouveler pour le gérer et accéder à ses données.";

/* loco:6095336aa6379b42c65151a2 */
"driveBlockedDescription-plural" = "Tous vos produits ont expiré. Veuillez les renouveler pour les gérer et accéder à leurs données.";

/* loco:608fcd7f99c877023a07f262 */
"driveBlockedTitle" = "Le kDrive %@ est actuellement bloqué";

/* loco:609505a7cd8a3b0f0c2c6532 */
"driveBlockedTitle-plural" = "Tous vos kDrives sont actuellement bloqués";

/* loco:608fcddcb3c9f173fe193095 */
"driveMaintenanceDescription" = "Une mise à jour est en cours pour améliorer kDrive. Ce processus peut durer quelques minutes. Merci pour votre patience.";

/* loco:608fcdbab3c9f173fe193093 */
"driveMaintenanceTitle" = "Le kDrive %@ est actuellement en maintenance";

/* loco:609505d502647721ed3312c2 */
"driveMaintenanceTitle-plural" = "Tous vos kDrives sont actuellement en maintenance";

/* loco:614c868951be11365c416434 */
"drivesDirectory" = "Drives et fichiers hors ligne";

/* loco:6049df4d5c2c3a04bc39798e */
"dropBoxDescription" = "Invitez vos partenaires, utilisateurs ou clients à transférer des fichiers dans votre kDrive, même s’ils n’ont pas de compte Infomaniak.";

/* loco:6049df4d5c2c3a04bc39798f */
"dropBoxLinkTitle" = "Lien de la boîte de dépôt";

/* loco:6049df4d5c2c3a04bc397990 */
"dropBoxResultDescription" = "Partagez le lien ci-dessous aux personnes qui doivent vous envoyer des fichiers.";

/* loco:6049df4d5c2c3a04bc397991 */
"dropBoxResultTitle" = "Partager la boîte de dépôt %@";

/* loco:6049df4d5c2c3a04bc397992 */
"dropBoxTitle" = "Boîte de dépôt";

/* loco:618b870b92fff1241d67e713 */
"dropboxSharedLinkDescription" = "Vous ne pouvez pas créer un lien de partage sur une boite de dépôt.";

/* loco:618b829ad715f5111e3632c2 */
"dropboxSharedLinkTitle" = "Lien de partage de la boîte de dépôt";

/* loco:61695f6e3f0ee123d2250692 */
"editCategoryInfoDescription" = "La modification sera visible par tous les utilisateurs du kDrive ayant accès aux catégories.";

/* loco:61695f2fe7df99511f698192 */
"editCategoryTitle" = "Modifier une catégorie";

/* loco:6049df4d5c2c3a04bc397993 */
"errorAddComment" = "Erreur lors de l’ajout du commentaire";

/* loco:6049df4d5c2c3a04bc397994 */
"errorAddFavorite" = "Erreur lors de l’ajout aux favoris";

/* loco:6049df4d5c2c3a04bc397995 */
"errorCache" = "Erreur lors de la mise en cache";

/* loco:616d69eef413a20ef401e104 */
"errorCategoryAlreadyExists" = "Une catégorie avec le même nom existe déjà";

/* loco:60795f7ecca7d72b0900bd52 */
"errorConflict" = "Un élément du même nom existe déjà à cet emplacement";

/* loco:6049df4d5c2c3a04bc397996 */
"errorConnection" = "Erreur de connexion";

/* loco:6049df4d5c2c3a04bc397997 */
"errorDelete" = "Erreur lors de la suppression";

/* loco:60a693f631a0a90e163445f2 */
"errorDeviceStorage" = "Stockage insuffisant de l’appareil";

/* loco:6099440fdb741c2c6d66d332 */
"errorDisconnected" = "Une erreur s’est produite. Veuillez vous reconnecter pour continuer.";

/* loco:6049df4d5c2c3a04bc397998 */
"errorDownload" = "Erreur lors du téléchargement";

/* loco:616d68dab3af9f17301c15d4 */
"errorDownloadPermission" = "Vous devez ajouter au moins un fichier que vous avez la permission de télécharger";

/* loco:6049df4d5c2c3a04bc397999 */
"errorDuplicate" = "Erreur lors de la duplication";

/* loco:605cacde72147f269369e484 */
"errorFileAlreadyExists" = "Le fichier ou le dossier existe déjà";

/* loco:60e2d1ed77622d4af14f5a72 */
"errorFileLocked" = "Le fichier est actuellement ouvert par un utilisateur et ne peut être modifié";

/* loco:664c499b09f1290486001cb2 */
"errorFilesLimitExceeded" = "Limite de fichiers dans le dossier atteinte";

/* loco:605b1b5f49d7ff61223fcfe2 */
"errorGeneric" = "Une erreur est survenue";

/* loco:619d09d108940d5e97470553 */
"errorGetBookmarkURL" = "Lien non récupérable";

/* loco:605b1457dbf343111f56d112 */
"errorLeaveShare" = "Erreur lors de l’abandon du partage";

/* loco:6298868323a9de35a129f1f2 */
"errorLoadingInfomaniakManager" = "Impossible de charger le Manager Infomaniak";

/* loco:6049df4d5c2c3a04bc39799b */
"errorLoadingOfficeEditor" = "Impossible de charger l’éditeur de document";

/* loco:6049df4d5c2c3a04bc39799c */
"errorModification" = "Erreur lors de la modification";

/* loco:6049df4d5c2c3a04bc39799d */
"errorMove" = "Erreur lors du déplacement";

/* loco:6049df4d5c2c3a04bc39799e */
"errorNetwork" = "Problème de réseau";

/* loco:6049df4d5c2c3a04bc39799f */
"errorNetworkDescription" = "Les résultats peuvent être incomplets";

/* loco:62aad9bc0b461303fb5559d2 */
"errorPhotoLibraryAccessLimited" = "kDrive n’a pas accès à votre photothèque";

/* loco:6049df4d5c2c3a04bc3979a0 */
"errorPreviewDeleted" = "Ce fichier a été supprimé définitivement";

/* loco:6049df4d5c2c3a04bc3979a1 */
"errorPreviewTrash" = "L’aperçu d’un fichier dans la corbeille n’est pas disponible";

/* loco:6049df4d5c2c3a04bc3979a2 */
"errorRename" = "Erreur lors du renommage";

/* loco:6049df4d5c2c3a04bc3979a3 */
"errorRestore" = "Erreur lors de la restauration";

/* loco:6049df4d5c2c3a04bc3979a4 */
"errorRightModification" = "Erreur lors de la modification des droits";

/* loco:6049df4d5c2c3a04bc3979a5 */
"errorSave" = "Erreur lors de l’enregistrement";

/* loco:6049df4d5c2c3a04bc3979a6 */
"errorShareLink" = "Erreur lors de la création du lien";

/* loco:624e97877d7de2125354cfc2 */
"errorStillUploading" = "L’élément est toujours en cours d’importation";

/* loco:6049df4d5c2c3a04bc3979a7 */
"errorTitle" = "Erreur";

/* loco:6049df4d5c2c3a04bc3979a8 */
"errorUpload" = "Erreur lors de l’importation";

/* loco:6049df4d5c2c3a04bc3979a9 */
"favoritesNoFile" = "Aucun favori pour le moment";

/* loco:6049df4d5c2c3a04bc3979aa */
"favoritesTitle" = "Favoris";

/* loco:62385833bd31511b4a48ba42 */
"fileActivityCollaborativeFolderAccess" = "a consulté la boîte de dépôt";

/* loco:612396ddca51601f9b314b32 */
"fileActivityCollaborativeFolderCreate" = "a créé une boîte de dépôt";

/* loco:612396eefb52c422c4223982 */
"fileActivityCollaborativeFolderDelete" = "a supprimé une boîte de dépôt";

/* loco:61239726e69c060aef5b3a52 */
"fileActivityCollaborativeFolderUpdate" = "a mis à jour une boîte de dépôt";

/* loco:623868ac84778841a246b082 */
"fileActivityCollaborativeUserAccess" = "a déposé des fichiers dans la boite de dépôt";

/* loco:623859dedcb3115dbc682f22 */
"fileActivityCollaborativeUserCreate" = "a créé un dossier dans la boite de dépôt pour pouvoir déposer des fichiers";

/* loco:62385b138941da20b53b8853 */
"fileActivityCollaborativeUserDelete" = "a supprimé un dossier de la boite de dépôt dans lequel un user a déposé des fichiers";

/* loco:6049df4d5c2c3a04bc397ab6 */
"fileActivityCommentCreate" = "a commenté le fichier suivant";

/* loco:6049df4d5c2c3a04bc397ab7 */
"fileActivityCommentCreate-plural" = "a commenté %d fichiers";

/* loco:6049df4d5c2c3a04bc397aa8 */
"fileActivityFileCreate" = "a importé le fichier suivant";

/* loco:6049df4d5c2c3a04bc397aa9 */
"fileActivityFileCreate-plural" = "a importé %d nouveaux fichiers";

/* loco:6049df4d5c2c3a04bc397ab0 */
"fileActivityFileRestore" = "a restauré le fichier suivant";

/* loco:6049df4d5c2c3a04bc397ab1 */
"fileActivityFileRestore-plural" = "a restauré %d fichiers";

/* loco:6049df4d5c2c3a04bc397aac */
"fileActivityFileTrash" = "a déplacé le fichier suivant dans la corbeille";

/* loco:6049df4d5c2c3a04bc397aad */
"fileActivityFileTrash-plural" = "a déplacé %d fichiers dans la corbeille";

/* loco:6049df4d5c2c3a04bc397ab4 */
"fileActivityFileUpdate" = "a modifié le fichier suivant";

/* loco:6049df4d5c2c3a04bc397ab5 */
"fileActivityFileUpdate-plural" = "a modifié %d fichiers";

/* loco:6049df4d5c2c3a04bc397aaa */
"fileActivityFolderCreate" = "a créé le dossier suivant";

/* loco:6049df4d5c2c3a04bc397aab */
"fileActivityFolderCreate-plural" = "a créé %d nouveaux dossiers";

/* loco:6049df4d5c2c3a04bc397ab2 */
"fileActivityFolderRestore" = "a restauré le dossier suivant";

/* loco:6049df4d5c2c3a04bc397ab3 */
"fileActivityFolderRestore-plural" = "a restauré %d dossiers";

/* loco:6049df4d5c2c3a04bc397aae */
"fileActivityFolderTrash" = "a déplacé le dossier suivant dans la corbeille";

/* loco:6049df4d5c2c3a04bc397aaf */
"fileActivityFolderTrash-plural" = "a déplacé %d dossiers dans la corbeille";

/* loco:60632ee2a6d3b46038170024 */
"fileActivityOtherFiles" = "%d autres fichiers";

/* loco:6049df4d5c2c3a04bc397ab8 */
"fileActivityUnknown" = "a effectué une action sur le fichier suivant";

/* loco:6049df4d5c2c3a04bc397ab9 */
"fileActivityUnknown-plural" = "a effectué une action sur %d fichiers";

/* loco:6049df4d5c2c3a04bc3979ab */
"fileDetailsActivitiesTitle" = "Activité";

/* loco:6049df4d5c2c3a04bc3979ac */
"fileDetailsActivityFileAccess" = "a consulté le fichier";

/* loco:618b844d3d601243cd6c52d2 */
"fileDetailsActivityFileCategorize" = "a ajouté une catégorie à l’élément";

/* loco:61dda9c2a380eb74010679e2 */
"fileDetailsActivityFileColorDelete" = "a supprimé la couleur d’un dossier";

/* loco:61dda9850be38655ce4d86d2 */
"fileDetailsActivityFileColorUpdate" = "a modifié la couleur d’un dossier";

/* loco:6049df4d5c2c3a04bc3979ad */
"fileDetailsActivityFileCommentCreate" = "a commenté le fichier";

/* loco:6049df4d5c2c3a04bc3979ae */
"fileDetailsActivityFileCommentDelete" = "a supprimé son commentaire";

/* loco:6049df4d5c2c3a04bc3979af */
"fileDetailsActivityFileCommentLike" = "a aimé un commentaire";

/* loco:6049df4d5c2c3a04bc3979b1 */
"fileDetailsActivityFileCommentUnlike" = "a effacé son j’aime d’un commentaire";

/* loco:6049df4d5c2c3a04bc3979b2 */
"fileDetailsActivityFileCommentUpdate" = "a modifié son commentaire";

/* loco:6049df4d5c2c3a04bc3979b3 */
"fileDetailsActivityFileCreate" = "a créé le fichier";

/* loco:6049df4d5c2c3a04bc3979b4 */
"fileDetailsActivityFileDelete" = "a supprimé le fichier";

/* loco:6049df4d5c2c3a04bc3979b5 */
"fileDetailsActivityFileFavoriteCreate" = "a ajouté le fichier à ses favoris";

/* loco:6049df4d5c2c3a04bc3979b6 */
"fileDetailsActivityFileFavoriteRemove" = "a supprimé le fichier des favoris";

/* loco:6049df4d5c2c3a04bc3979b7 */
"fileDetailsActivityFileMove" = "a déplacé le fichier";

/* loco:6049df4d5c2c3a04bc3979b8 */
"fileDetailsActivityFileRename" = "a renommé le fichier";

/* loco:6049df4d5c2c3a04bc3979b9 */
"fileDetailsActivityFileRestore" = "a restauré le fichier";

/* loco:6049df4d5c2c3a04bc3979ba */
"fileDetailsActivityFileShareCreate" = "a partagé le fichier";

/* loco:6049df4d5c2c3a04bc3979bb */
"fileDetailsActivityFileShareDelete" = "a supprimé le partage du fichier";

/* loco:6049df4d5c2c3a04bc3979bc */
"fileDetailsActivityFileShareLinkCreate" = "a créé le lien de partage du fichier";

/* loco:6049df4d5c2c3a04bc3979bd */
"fileDetailsActivityFileShareLinkDelete" = "a supprimé le lien de partage du fichier";

/* loco:6049df4d5c2c3a04bc3979be */
"fileDetailsActivityFileShareLinkShow" = "a affiché le lien de partage du fichier";

/* loco:6049df4d5c2c3a04bc3979bf */
"fileDetailsActivityFileShareLinkUpdate" = "a modifié le lien de partage du fichier";

/* loco:6049df4d5c2c3a04bc3979c0 */
"fileDetailsActivityFileShareUpdate" = "a modifié le partage du fichier";

/* loco:6049df4d5c2c3a04bc3979c1 */
"fileDetailsActivityFileTrash" = "a déplacé le fichier dans la corbeille";

/* loco:618b86f57f250551b44a14b2 */
"fileDetailsActivityFileUncategorize" = "a retiré une catégorie à l’élément";

/* loco:6049df4d5c2c3a04bc3979c2 */
"fileDetailsActivityFileUpdate" = "a modifié le fichier";

/* loco:6049df4d5c2c3a04bc3979c3 */
"fileDetailsActivityFolderAccess" = "a consulté le dossier";

/* loco:6049df4d5c2c3a04bc3979c4 */
"fileDetailsActivityFolderCommentCreate" = "a commenté le dossier";

/* loco:6049df4d5c2c3a04bc3979c5 */
"fileDetailsActivityFolderCreate" = "a créé le dossier";

/* loco:6049df4d5c2c3a04bc3979c6 */
"fileDetailsActivityFolderDelete" = "a supprimé le dossier";

/* loco:6049df4d5c2c3a04bc3979c7 */
"fileDetailsActivityFolderFavoriteCreate" = "a ajouté le dossier à ses favoris";

/* loco:6049df4d5c2c3a04bc3979c8 */
"fileDetailsActivityFolderFavoriteRemove" = "a supprimé le dossier des favoris";

/* loco:6049df4d5c2c3a04bc3979c9 */
"fileDetailsActivityFolderMove" = "a déplacé le dossier";

/* loco:6049df4d5c2c3a04bc3979ca */
"fileDetailsActivityFolderRename" = "a renommé le dossier";

/* loco:6049df4d5c2c3a04bc3979cb */
"fileDetailsActivityFolderRestore" = "a restauré le dossier";

/* loco:6049df4d5c2c3a04bc3979cc */
"fileDetailsActivityFolderShareCreate" = "a partagé le dossier";

/* loco:6049df4d5c2c3a04bc3979cd */
"fileDetailsActivityFolderShareDelete" = "a supprimé le partage du dossier";

/* loco:6049df4d5c2c3a04bc3979ce */
"fileDetailsActivityFolderShareLinkCreate" = "a créé le lien de partage du dossier";

/* loco:6049df4d5c2c3a04bc3979cf */
"fileDetailsActivityFolderShareLinkDelete" = "a supprimé le lien de partage du dossier";

/* loco:6049df4d5c2c3a04bc3979d0 */
"fileDetailsActivityFolderShareLinkShow" = "a affiché le lien de partage du dossier";

/* loco:6049df4d5c2c3a04bc3979d1 */
"fileDetailsActivityFolderShareLinkUpdate" = "a modifié le lien de partage du dossier";

/* loco:6049df4d5c2c3a04bc3979d2 */
"fileDetailsActivityFolderShareUpdate" = "a modifié le partage du dossier";

/* loco:6049df4d5c2c3a04bc3979d3 */
"fileDetailsActivityFolderTrash" = "a déplacé le dossier dans la corbeille";

/* loco:6049df4d5c2c3a04bc3979d4 */
"fileDetailsActivityFolderUpdate" = "a modifié le dossier";

/* loco:6049df4d5c2c3a04bc3979d7 */
"fileDetailsCommentsConfirmationSnackbar" = "Commentaire ajouté";

/* loco:6049df4d5c2c3a04bc3979d5 */
"fileDetailsCommentsFieldName" = "Votre commentaire";

/* loco:6049df4d5c2c3a04bc3979d6 */
"fileDetailsCommentsTitle" = "Commentaires";

/* loco:6075c107fa8e01546e12d402 */
"fileDetailsCommentsUnavailable" = "Ouvrez le document pour y ajouter des commentaires. Sélectionnez ensuite l’élément à commenter.";

/* loco:6239bfddc542c868b2588ed2 */
"fileDetailsInfoContent" = "Contenu";

/* loco:6239bfa182666831bc78f4f2 */
"fileDetailsInfoEmptyFolder" = "Dossier vide";

/* loco:6239c00b21f18367cc667a92 */
"fileDetailsInfoFile" = "1 fichier";

/* loco:6239c04c487205605612f782 */
"fileDetailsInfoFile-plural" = "%d fichiers";

/* loco:6239d158a7d1030039251a42 */
"fileDetailsInfoFolder" = "1 dossier";

/* loco:6239d19142240e69657724d2 */
"fileDetailsInfoFolder-plural" = "%d dossiers";

/* loco:6065c93ed104784cae1aac12 */
"fileDetailsInfosAddedDateTitle" = "Ajout au drive";

/* loco:6049df4d5c2c3a04bc3979d8 */
"fileDetailsInfosCreationDateTitle" = "Création";

/* loco:6049df4d5c2c3a04bc3979d9 */
"fileDetailsInfosOriginalSize" = "Taille d’origine";

/* loco:6049df4d5c2c3a04bc3979da */
"fileDetailsInfosOwnerTitle" = "Propriétaire";

/* loco:6049df4d5c2c3a04bc3979db */
"fileDetailsInfosSharedUsersTitle" = "Utilisateurs";

/* loco:6049df4d5c2c3a04bc3979dc */
"fileDetailsInfosTitle" = "Informations";

/* loco:6049df4d5c2c3a04bc3979dd */
"fileDetailsInfosTotalSizeTitle" = "Taille (avec les versions)";

/* loco:6049df4d5c2c3a04bc3979de */
"fileDetailsNoComments" = "Aucun commentaire pour le moment";

/* loco:66a369b1a84f9b44440e2423 */
"fileExtesionFilterPlaceholder" = ".jpg, .mov, etc.";

/* loco:6049df4d5c2c3a04bc3979df */
"fileInfoInputDuplicateFile" = "Nom de la copie";

/* loco:6049df4d5c2c3a04bc397a9e */
"fileListAddFavoritesConfirmationSnackbar" = "Un fichier ajouté aux favoris avec succès";

/* loco:6049df4d5c2c3a04bc397a9f */
"fileListAddFavoritesConfirmationSnackbar-plural" = "%d fichiers ajoutés aux favoris avec succès";

/* loco:6049df4d5c2c3a04bc397aa0 */
"fileListAddOfflineConfirmationSnackbar" = "Un fichier disponible hors ligne";

/* loco:6049df4d5c2c3a04bc397aa1 */
"fileListAddOfflineConfirmationSnackbar-plural" = "%d fichiers disponibles hors ligne";

/* loco:61d70432a51b8045fd7fbd62 */
"fileListColorFolderConfirmationSnackbar" = "Un dossier coloré avec succès";

/* loco:61d704938b53ce4fd005f3d3 */
"fileListColorFolderConfirmationSnackbar-plural" = "%d dossiers colorés avec succès";

/* loco:614b15f40740a72bd13f4ff5 */
"fileListCopyDoneSnackbar" = "Copies terminées avec succès";

/* loco:614b15d8e3a34a3e280327f2 */
"fileListCopyInProgressSnackbar" = "Copies en cours : %d/%d";

/* loco:614b15ae559e0f20c97d8cc3 */
"fileListCopyStartedSnackbar" = "Début des copies";

/* loco:611b6d16db25751a36410132 */
"fileListDeletionDoneSnackbar" = "Suppressions terminées avec succès";

/* loco:611b6d042487e54162428902 */
"fileListDeletionInProgressSnackbar" = "Suppressions en cours : %d/%d";

/* loco:611b6cc2f8370857fd1d1182 */
"fileListDeletionStartedSnackbar" = "Début des suppressions";

/* loco:6049df4d5c2c3a04bc397aa2 */
"fileListDuplicationConfirmationSnackbar" = "Un fichier dupliqué avec succès";

/* loco:6049df4d5c2c3a04bc397aa3 */
"fileListDuplicationConfirmationSnackbar-plural" = "%d fichiers dupliqués avec succès";

/* loco:611b6e5b3d3bce39f32434e2 */
"fileListMoveDoneSnackbar" = "Déplacements terminés avec succès";

/* loco:6049df4d5c2c3a04bc397aa4 */
"fileListMoveFileConfirmationSnackbar" = "Un fichier a bien été déplacé dans %2$@";

/* loco:6049df4d5c2c3a04bc397aa5 */
"fileListMoveFileConfirmationSnackbar-plural" = "%1$d fichiers ont bien été déplacés dans %2$@";

/* loco:611b6e42cb8967787a31ee82 */
"fileListMoveInProgressSnackbar" = "Déplacements en cours : %d/%d";

/* loco:611b6e2b9ad5ad3c690608e3 */
"fileListMoveStartedSnackbar" = "Début des déplacements";

/* loco:62eaa060d01213511f5281e3 */
"fileListMoveTrashConfirmationSnackbar" = "Un élément déplacé dans la corbeille";

/* loco:62ea9ff6026cf83c626561b3 */
"fileListMoveTrashConfirmationSnackbar-plural" = "%d éléments déplacés dans la corbeille";

/* loco:6049df4d5c2c3a04bc397aa6 */
"fileListMultiSelectedTitle" = "%d sélectionné";

/* loco:6049df4d5c2c3a04bc397aa7 */
"fileListMultiSelectedTitle-plural" = "%d sélectionnés";

/* loco:620a0d7a6e12783968716a82 */
"fileListRemoveFavoritesConfirmationSnackbar" = "Un fichier retiré des favoris avec succès";

/* loco:620a0e3949144a2b38548d72 */
"fileListRemoveFavoritesConfirmationSnackbar-plural" = "%d fichiers retirés des favoris avec succès";

/* loco:620a0ee08d5b225e1b1b1962 */
"fileListRemoveOfflineConfirmationSnackbar" = "Un fichier retiré de la disponibilité hors ligne";

/* loco:620a0f2aeea0c053c14a46e2 */
"fileListRemoveOfflineConfirmationSnackbar-plural" = "%d fichiers retirés de la disponibilité hors ligne";

/* loco:6049df4d5c2c3a04bc3979e1 */
"fileListTitle" = "Fichiers";

/* loco:6049df4d5c2c3a04bc3979e2 */
"filePermissionTitle" = "Sélectionner le droit";

/* loco:610bd30a99648743be1f0a13 */
"fileProviderExtensionDescription" = "Si cette option est désactivée, kDrive ne sera plus disponible dans l’application Fichiers et dans les applications tierces.";

/* loco:610a903379317f32214437b4 */
"fileProviderExtensionTitle" = "Afficher dans Fichiers";

/* loco:6049df4d5c2c3a04bc3979e3 */
"fileShareAddMessage" = "Ajouter un message aux invités (facultatif)";

/* loco:6049df4d5c2c3a04bc3979e5 */
"fileShareDetailsFileTitle" = "Partage et droits du fichier %@";

/* loco:6049df4d5c2c3a04bc3979e6 */
"fileShareDetailsFolderTitle" = "Partage et droits du dossier %@";

/* loco:6049df4d5c2c3a04bc3979e7 */
"fileShareDetailsShareLinkTitle" = "Liens de partage";

/* loco:6049df4d5c2c3a04bc3979e8 */
"fileShareDetailsUsersAccesTitle" = "Utilisateurs ayant accès";

/* loco:6049df4d5c2c3a04bc3979e9 */
"fileShareFileTitle" = "Partager le fichier";

/* loco:6049df4d5c2c3a04bc3979ea */
"fileShareFolderTitle" = "Partager le dossier";

/* loco:6049df4d5c2c3a04bc3979eb */
"fileShareLinkSettingsAccessRightTitle" = "Droits d’édition";

/* loco:6049df4d5c2c3a04bc3979ec */
"fileShareLinkSettingsTitle" = "Paramètres avancés du lien de partage";

/* loco:6169607a87650c03cf1ded24 */
"fileTypeFilterTitle" = "Type de fichier";

/* loco:61696046c3498f0db20ca172 */
"filtersTitle" = "Filtres";

/* loco:61a5f2b9477a9a261e636f43 */
"folderColorDescription" = "Changer la couleur de vos dossiers pour personnaliser et mieux organiser votre kDrive selon vos envies.";

/* loco:61a5f0ec40299f71720dbedf */
"folderColorTitle" = "Couleurs des dossiers";

/* loco:6049df4d5c2c3a04bc3979ed */
"folderDescription" = "Dossier privé ou partagé";

/* loco:62e01023bdd522033953b8c5 */
"galleryTitle" = "Galerie";

/* loco:60c75903284c670edb7a7b72 */
"goToInfomaniakWebsite" = "Pour créer un compte, rendez-vous sur le site officiel d’Infomaniak";

/* loco:6281fb1abfdfb513f5356323 */
"heicRecommandation" = "Nous recommandons l’enregistrement au format JPG car de nombreux services ne peuvent pas afficher les photos HEIC.";

/* loco:6049df4d5c2c3a04bc3979ee */
"hintInputDirName" = "Nom du dossier";

/* loco:6049df4d5c2c3a04bc3979ef */
"hintInputFileName" = "Nom du fichier";

/* loco:6049df4d5c2c3a04bc3979f0 */
"homeLastActivities" = "Activité récente";

/* loco:6049df4d5c2c3a04bc3979f1 */
"homeLastFilesTitle" = "Mes dernières modifications";

/* loco:6049df4d5c2c3a04bc3979f3 */
"homeNetworkUnavailableDescription" = "Des éléments peuvent ne pas être visibles si l’appareil est hors connexion.";

/* loco:6049df4d5c2c3a04bc3979f4 */
"homeNoActivities" = "Aucune activité pour le moment";

/* loco:6049df4d5c2c3a04bc3979f5 */
"homeNoActivitiesDescription" = "Dès que des fichiers seront ajoutés, vous retrouverez ici les dernières activités effectuées par vous et les autres utilisateurs de votre kDrive.";

/* loco:6049df4d5c2c3a04bc3979f6 */
"homeNoActivitiesDescriptionSolo" = "Vous retrouverez ici vos derniers fichiers modifiés dans votre kDrive.";

/* loco:6049df4d5c2c3a04bc3979f7 */
"homeNoPictures" = "Aucune image pour le moment";

/* loco:6049df4d5c2c3a04bc3979f8 */
"homeSeeAllImages" = "Voir toutes mes images";

/* loco:6049df4d5c2c3a04bc3979f9 */
"homeTitle" = "Accueil";

/* loco:665f25aff2cdb8afe902d122 */
"imageCache" = "Cache d’images";

/* loco:614c87900f32e257ec7c34b5 */
"importDirectory" = "Importations";

/* loco:6049df4d5c2c3a04bc3979fb */
"inputExpirationDate" = "Date d’expiration";

/* loco:617b99510ec1ee7d7e2accd2 */
"inputExpirationTime" = "Heure d’expiration";

/* loco:604a24e398f36a2fa97de36a */
"ios12LimitationPhotoSyncDescription" = "La sauvegarde initiale de vos photos ne peut se faire correctement que lorsque l’application est en premier plan. La sauvegarde des futures photos sera faite en arrière-plan.";

/* loco:604a2468f32e550ab01a8e5d */
"ios12LimitationPhotoSyncTitle" = "Fonctionnalité restreinte";

/* loco:6049df4d5c2c3a04bc3979fc */
"lastEditsTitle" = "Dernières modifications";

/* loco:65a13fff84b88c92410f5052 */
"localizedFilenamePrivateSpace" = "Mes fichiers";

/* loco:668cfa288f78f439cc044b92 */
"localizedFilenamePrivateTeamSpace" = "Mon dossier personnel";

/* loco:65a140c3cdbe107c5a025352 */
"localizedFilenameTeamSpace" = "Dossiers communs";

/* loco:60dc3d5b27c2f44e2f7a3c12 */
"locateButton" = "Localiser";

/* loco:6049df4d5c2c3a04bc3979fd */
"lockAppTitle" = "Application verrouillée";

/* loco:616960e0fdf2c313b4239902 */
"manageCategoriesCreateTitle" = "Créer %@";

/* loco:616960c81341d1563201c7a2 */
"manageCategoriesNoCategory" = "Aucune catégorie";

/* loco:61695f9a1385a25fd21f9fd3 */
"manageCategoriesTitle" = "Gérer les catégories";

/* loco:604b1ff2a5300e5b7d75fb82 */
"manageDropboxTitle" = "Gérer la boîte de dépôt %@";

/* loco:614c861005fa88548e40ee83 */
"manageStorageTitle" = "Gestion du stockage local";

/* loco:6049df4d5c2c3a04bc3979fe */
"menuTitle" = "Menu";

/* loco:614c8925d281f46671687393 */
"modalClearCacheDirectoryDescription" = "Voulez-vous effacer le contenu de \"%@\" ?";

/* loco:614c8965f987554eab2cc096 */
"modalClearCacheFileDescription" = "Voulez-vous supprimer le fichier \"%@\" du cache local ? Il ne sera pas supprimé de votre kDrive.";

/* loco:614c88ddf987554eab2cc092 */
"modalClearCacheTitle" = "Effacer le cache";

/* loco:6049df4d5c2c3a04bc3979ff */
"modalCommentAddTitle" = "Modifier un commentaire";

/* loco:6049df4d5c2c3a04bc397a00 */
"modalCommentDeleteDescription" = "Souhaitez-vous vraiment supprimer votre commentaire ?";

/* loco:6049df4d5c2c3a04bc397a01 */
"modalCreateFileSucces" = "%@ créé avec succès";

/* loco:6049df4d5c2c3a04bc397a02 */
"modalCreateFileTitle" = "Créer un fichier";

/* loco:61695feae5d07852df60f1c3 */
"modalDeleteCategoryDescription" = "Souhaitez-vous supprimer définitivement la catégorie %@ pour tous les utilisateurs du kDrive ?";

/* loco:6049df4d5c2c3a04bc397a9a */
"modalDeleteDescription" = "Souhaitez-vous vraiment supprimer définitivement %@ ?";

/* loco:6049dfb2105eca5bbd0801b7 */
"modalDeleteDescription-plural" = "Souhaitez-vous vraiment supprimer définitivement %d éléments ?";

/* loco:60e44729e8e4b7695643f9b2 */
"modalDeletePhotosDescription" = "Souhaitez-vous supprimer de votre appareil les photos transférées dans kDrive ?";

/* loco:60e442f92f7b3f3b756eb962 */
"modalDeletePhotosTitle" = "Suppression automatique des photos";

/* loco:6049df4d5c2c3a04bc397a03 */
"modalDeleteTitle" = "Supprimer définitivement";

/* loco:606d6853ce3979753c4243e5 */
"modalEmptyTrashDescription" = "Souhaitez-vous vraiment vider la corbeille ?";

/* loco:606d683dce3979753c4243e3 */
"modalEmptyTrashTitle" = "Vider la corbeille";

/* loco:6049df8ecfa0dd393a577ea2 */
"modalFileDeleteDescription" = "Souhaitez-vous vraiment supprimer %@ ? Attention, cette action est irréversible !";

/* loco:6049df8ecfa0dd393a577ea3 */
"modalFilesDeleteDescription" = "Souhaitez-vous vraiment supprimer les fichiers sélectionnés ? Attention, cette action est irréversible !";

/* loco:605b0f55ddabfd136f653194 */
"modalLeaveShareDescription" = "Souhaitez-vous vraiment abandonner le partage du fichier %@ ?";

/* loco:605b0f882442c452cb76d472 */
"modalLeaveShareTitle" = "Abandonner le partage du fichier";

/* loco:6049df4d5c2c3a04bc397a96 */
"modalMoveTrashDescription" = "Souhaitez-vous déplacer %@ dans la corbeille ?";

/* loco:6049dfb2105eca5bbd0801b5 */
"modalMoveTrashDescription-plural" = "Souhaitez-vous déplacer %d éléments dans la corbeille ?";

/* loco:6049df4d5c2c3a04bc397a04 */
"modalMoveTrashTitle" = "Déplacer dans la corbeille";

/* loco:6049df8ecfa0dd393a577ea4 */
"modalTrashFileDescription" = "Souhaitez-vous vraiment déplacer %@ dans la corbeille ?";

/* loco:6049df8ecfa0dd393a577ea5 */
"modalTrashFilesDescription" = "Souhaitez-vous vraiment déplacer dans la corbeille les fichiers sélectionnés ?";

/* loco:6049df4d5c2c3a04bc397a05 */
"modalUserPermissionRemoveDescription" = "Souhaitez-vous vraiment supprimer l’accès de l’utilisateur %@ ?";

/* loco:61696058c328022b120007c6 */
"modificationDateFilterTitle" = "Date de modification";

/* loco:6049df4d5c2c3a04bc397a06 */
"mySharesNoFile" = "Aucun fichier partagé";

/* loco:6049df4d5c2c3a04bc397a07 */
"mySharesTitle" = "Mes partages";

/* loco:6049df4d5c2c3a04bc397a08 */
"newFolderTitle" = "Que souhaitez-vous ajouter ?";

/* loco:60ad169bd79aa2487c624742 */
"noAccountDescription" = "Aucun compte disponible. Lancez l’application pour vous connecter.";

/* loco:6049df4d5c2c3a04bc397a09 */
"noDriveDescription" = "Tester kDrive gratuitement ou connectez-vous avec un autre compte utilisateur.";

/* loco:6049df4d5c2c3a04bc397a0a */
"noDriveTitle" = "Vous n’avez pas encore de kDrive !";

/* loco:628b37bd60033e17fb7d3882 */
"noFilesDescription" = "Ce dossier est vide.";

/* loco:6049df4d5c2c3a04bc397a0c */
"noFilesDescriptionNoNetwork" = "Impossible de récupérer les informations du dossier. Veuillez vérifier votre connexion réseau ou réessayez ultérieurement.";

/* loco:6049df4d5c2c3a04bc397a0b */
"noFilesDescriptionWithCreationRights" = "Ce dossier est vide. Appuyez sur le bouton + pour ajouter des fichiers ici.";

/* loco:60c11597ba8b664750680ca2 */
"noMediaFolderTitle" = "Aucun dossier de médias disponible";

/* loco:6049df4d5c2c3a04bc397a0d */
"notEnoughStorageDescription1" = "L’espace de stockage de votre kDrive est presque plein. Faites évoluer votre offre et débloquez de nouvelles fonctionnalités.";

/* loco:6049df4d5c2c3a04bc397a0e */
"notEnoughStorageDescription2" = "L’espace de stockage de votre kDrive est presque plein. Contactez votre administrateur pour qu’il puisse faire évoluer votre offre.";

/* loco:6049df4d5c2c3a04bc397a0f */
"notEnoughStorageUsed" = "utilisés";

/* loco:607947d62b29a7483d1c61a2 */
"notSupportedExtensionDescription" = "Souhaitez-vous créer une copie de votre fichier avec une extension compatible pour l’éditer en ligne ? Le fichier original %@ restera inchangé. ";

/* loco:60794789c3a8a86f4e611e42 */
"notSupportedExtensionTitle" = "L’extension %@ n’est pas supportée pour l’édition en ligne";

/* loco:6049df4d5c2c3a04bc397a10 */
"notificationAll" = "Toutes";

/* loco:6049df4d5c2c3a04bc397a11 */
"notificationCommentChannelName" = "Commentaires";

/* loco:610b77aabb918651d965e962 */
"notificationCustom" = "Personnalisées";

/* loco:610b77f24d5c2a372e29bf32 */
"notificationDisable" = "Désactivées";

/* loco:6049df4d5c2c3a04bc397a12 */
"notificationFileUpload" = "Importation des fichiers";

/* loco:604b9caa43ed563ca07293f2 */
"notificationGeneralChannelName" = "Notification générales";

/* loco:6049df4d5c2c3a04bc397a13 */
"notificationReceiveNotifications" = "Recevoir des notifications";

/* loco:6049df4d5c2c3a04bc397a14 */
"notificationSharedWithMeChannelName" = "Éléments partagés";

/* loco:6049df4d5c2c3a04bc397a15 */
"notificationStartDownloadTicker" = "Démarrage du téléchargement à partir du serveur";

/* loco:6049df4d5c2c3a04bc397a16 */
"notificationStartUploadTicker" = "Démarrage de l’importation vers le serveur";

/* loco:6049df4d5c2c3a04bc397a17 */
"notificationTitle" = "Notifications";

/* loco:6049df4d5c2c3a04bc397a18 */
"notificationUploadDownloadChannelName" = "Importations et téléchargements";

/* loco:6049dfb2105eca5bbd0801b4 */
"notificationUploadServiceChannelName" = "Service d’importation de fichier";

/* loco:6049df4d5c2c3a04bc397a19 */
"offlineFileNoFile" = "Aucun fichier hors ligne";

/* loco:6049df4d5c2c3a04bc397a1a */
"offlineFileNoFileDescription" = "Sélectionnez un fichier et rendez le disponible hors connexion pour le retrouver ici lorsque vous n’avez pas de réseau.";

/* loco:6049df4d5c2c3a04bc397a1b */
"offlineFileTitle" = "Hors ligne";

/* loco:6049df4d5c2c3a04bc397a1c */
"onBoardingDescription1" = "kDrive est compatible avec tous les appareils. Que vous soyez au bureau, à la maison ou en déplacement, vous pouvez travailler, partager et accéder sereinement à toutes vos données.";

/* loco:6049df4d5c2c3a04bc397a1d */
"onBoardingDescription2" = "Partagez facilement vos fichiers et collaborez à plusieurs en temps réel sur des documents texte, des feuilles de calcul ou des présentations en équipe.";

/* loco:6049df4d5c2c3a04bc397a1e */
"onBoardingDescription3" = "Vos photos, vidéos et captures écran seront enregistrées automatiquement dans votre kDrive et disponibles sur tous vos appareils.";

/* loco:6049df4d5c2c3a04bc397a1f */
"onBoardingTitle1" = "Accédez à vos fichiers sur tous vos appareils";

/* loco:6049df4d5c2c3a04bc397a20 */
"onBoardingTitle2" = "Travaillez ensemble au même endroit et gagnez en efficacité";

/* loco:6049df4d5c2c3a04bc397a21 */
"onBoardingTitle3" = "Sauvegardez vos souvenirs en sécurité";

/* loco:6660083917d29585d5010582 */
"openInPlaceDirectory" = "Ouvert sur place";

/* loco:6049df4d5c2c3a04bc397a23 */
"photoAccessDeniedDescription" = "L’accès à vos photos est désactivé, vous pouvez changer ce paramètre dans les réglages";

/* loco:627cf1dad81a13018111e4f2 */
"photoFormatTitle" = "Options";

/* loco:638469dc5d9b75142a430ac2 */
"photoLibraryAccessLimitedDescription" = "L’accès à votre photothèque est nécessaire pour sauvegarder vos photos.";

/* loco:63846ac1f8786f515b61f752 */
"photoLibraryAccessLimitedTitle" = "Accès limité ou refusé";

/* loco:627cf782146a6d748e5e7262 */
"photosHeaderDateFormat" = "MMMM yyyy";

/* loco:6049df4d5c2c3a04bc397a22 */
"picturesNoFile" = "Aucune photo pour le moment";

/* loco:6049df4d5c2c3a04bc397a24 */
"previewDownloadIndication" = "Chargement en cours, merci de patienter…";

/* loco:6528f45d04fb1c341b0ccfa2 */
"previewFileProtectedError" = "Pas d’aperçu disponible, ce fichier est protégé par un mot de passe";

/* loco:6049df4d5c2c3a04bc397a25 */
"previewLoadError" = "Impossible de charger l’aperçu";

/* loco:6049df4d5c2c3a04bc397a26 */
"previewNoPreview" = "Il semblerait que ce fichier n’ait pas d’aperçu.";

/* loco:6049df4d5c2c3a04bc397a27 */
"previewPdfPages" = "%d sur %d";

/* loco:6049df4d5c2c3a04bc397a28 */
"previewVideoSourceError" = "Fichier vidéo non pris en charge par le lecteur vidéo";

/* loco:617a50f1744434292a2f07a2 */
"publicSharedLinkTitle" = "Lien de partage public";

/* loco:6049df4d5c2c3a04bc397a29 */
"recentActivityMeTitle" = "Par moi";

/* loco:6049df4d5c2c3a04bc397a2a */
"recentActivityMyTeam" = "Par mon équipe";

/* loco:6049df4d5c2c3a04bc397a2b */
"recentActivitySeeMore" = "Voir plus de fichiers récents";

/* loco:6049df4d5c2c3a04bc397a2c */
"refreshTokenError" = "Vous avez été déconnecté";

/* loco:6049df4d5c2c3a04bc397a3b */
"restrictedSharedLinkTitle" = "Lien de partage restreint";

/* loco:65d76b35ab978ba1c5014122 */
"reviewAlertTitle" = "Aimez-vous kDrive ?";

/* loco:6049df4d5c2c3a04bc397a2d */
"saveExternalFileInputFileName" = "Nom du document";

/* loco:6049df4d5c2c3a04bc397a2e */
"saveExternalFileTitle" = "Enregistrer sur le kDrive";

/* loco:62864b7da70e2c3f9332b992 */
"savePhotoJpegDetail" = "(recommandé)";

/* loco:6049df4d5c2c3a04bc397a2f */
"searchFilterTitle" = "Types de fichiers";

/* loco:616960f2351cc27ee05bbaf4 */
"searchFiltersSelectDate" = "Sélectionner une date";

/* loco:61696114b9fa15412d6a2fb6 */
"searchFiltersSelectType" = "Sélectionner un type de fichier";

/* loco:668feca6092b456442086012 */
"searchForAnExtension" = "Rechercher une extension";

/* loco:6049df4d5c2c3a04bc397a30 */
"searchLastTitle" = "Dernières recherches";

/* loco:6049df4d5c2c3a04bc397a31 */
"searchNoFile" = "Aucun résultat, veuillez modifier vos critères de recherche";

/* loco:6049df4d5c2c3a04bc397a32 */
"searchTitle" = "Rechercher";

/* loco:6049df4d5c2c3a04bc397a33 */
"searchViewHint" = "Rechercher un fichier…";

/* loco:6049df4d5c2c3a04bc397a34 */
"secureLinkShareDescription" = "Protégez vos partages avec un mot de passe et fixez une date de validité à vos liens pour encore plus de sécurité.";

/* loco:6049df4d5c2c3a04bc397a35 */
"secureLinkShareTitle" = "Liens de partage sécurisés";

/* loco:610a8f8e03e07e47d539af82 */
"securityTitle" = "Sécurité";

/* loco:6049df4d5c2c3a04bc397a36 */
"selectDriveTitle" = "Sélectionner un kDrive";

/* loco:6049df4d5c2c3a04bc397a37 */
"selectFolderTitle" = "Sélectionner un dossier";

/* loco:627cf1f7089b7c7d9e3597e3 */
"selectPhotoFormat" = "Enregistrer les photos .HEIC au format";

/* loco:6049df4d5c2c3a04bc397a38 */
"settingsOnlyWifiSyncDescription" = "Les importations et la mise à jour des fichiers hors ligne seront uniquement effectuées avec une connexion Wi-Fi.";

/* loco:6049df4d5c2c3a04bc397a39 */
"settingsOnlyWifiSyncTitle" = "Transfert uniquement en Wi-Fi";

/* loco:6049df4d5c2c3a04bc397a3a */
"settingsTitle" = "Paramètres";

/* loco:6049df4d5c2c3a04bc397a3e */
"shareFileInputUserAndEmail" = "Invitez un utilisateur ou une adresse mail…";

/* loco:6049df4d5c2c3a04bc397a44 */
"shareLinkOfficePermissionReadFileDescription" = "Les utilisateurs peuvent uniquement consulter le document.";

/* loco:6182b4b76dbb2b6b393f3702 */
"shareLinkOfficePermissionReadFolderDescription" = "Les utilisateurs peuvent uniquement consulter les fichiers à l’intérieur du dossier partagé.";

/* loco:6049df4d5c2c3a04bc397a45 */
"shareLinkOfficePermissionReadTitle" = "Consulter";

/* loco:6049df4d5c2c3a04bc397a46 */
"shareLinkOfficePermissionWriteFileDescription" = "Les utilisateurs peuvent modifier le document.";

/* loco:6182b577c9b65b323b378093 */
"shareLinkOfficePermissionWriteFolderDescription" = "Les utilisateurs peuvent modifier le(s) fichier(s) de type document, tableur ou présentation.";

/* loco:6049df4d5c2c3a04bc397a47 */
"shareLinkOfficePermissionWriteTitle" = "Modifier";

/* loco:61814fb574c48e49a560d35d */
"shareLinkPasswordRightDescription" = "Les personnes possédant le lien devront entrer un mot de passe pour accéder au %@.";

/* loco:6049df4d5c2c3a04bc397a42 */
"shareLinkPasswordRightTitle" = "Avec mot de passe";

/* loco:618e3208c0cdbb2371438302 */
"shareLinkPublicRightDescription" = "Tout le monde disposant du lien peut %1$@ ce %2$@%3$@%4$@.";

/* loco:618e728db8279f0bdd5aada2 */
"shareLinkPublicRightDescriptionDate" = " jusqu’au %@";

/* loco:618e6dd5d3c1c1110e1b2a73 */
"shareLinkPublicRightDescriptionPassword" = " protégé par un mot de passe";

/* loco:618e653eab470f504731f937 */
"shareLinkPublicRightDocumentDescriptionShort" = "Toutes les personnes possédant le lien peuvent accéder au document.";

/* loco:6181510554a16d742506c4f5 */
"shareLinkPublicRightFileDescriptionShort" = "Toutes les personnes possédant le lien peuvent accéder au fichier.";

/* loco:618e50a5eddeea65b017cc82 */
"shareLinkPublicRightFolderDescriptionShort" = "Toutes les personnes possédant le lien peuvent accéder au dossier.";

/* loco:6049df4d5c2c3a04bc39792a */
"shareLinkPublicRightTitle" = "Public";

/* loco:618151be73ed775a66144903 */
"shareLinkRestrictedRightDescription" = "Seuls les utilisateurs ajoutés peuvent accéder à ce %@ selon leur droit.";

/* loco:618e669594f4573acb14d382 */
"shareLinkRestrictedRightDocumentDescriptionShort" = "Uniquement les utilisateurs ajoutés peuvent accéder au document.";

/* loco:618e30058e079f36c11ab422 */
"shareLinkRestrictedRightFileDescriptionShort" = "Uniquement les utilisateurs ajoutés peuvent accéder au fichier.";

/* loco:618e592000a6e0021b1da285 */
"shareLinkRestrictedRightFolderDescriptionShort" = "Uniquement les utilisateurs ajoutés peuvent accéder au dossier.";

/* loco:6049df4d5c2c3a04bc397a40 */
"shareLinkRestrictedRightTitle" = "Restreint";

/* loco:6049df4d5c2c3a04bc397a49 */
"shareLinkSettingsAddExpirationDateDescription" = "Le lien de partage ne pourra plus être utilisé dès que la date sera passée.";

/* loco:6049df4d5c2c3a04bc397a4a */
"shareLinkSettingsAllowDownloadDescription" = "Les utilisateurs pourront télécharger les fichiers depuis ce lien.";

/* loco:6049df4d5c2c3a04bc397a4b */
"shareLinkSettingsAllowDownloadTitle" = "Téléchargement depuis le lien de partage";

/* loco:618e5bf5202c3d2ffb09072a */
"shareLinkTypeDocument" = "document";

/* loco:618e5bcff21225023d4773c0 */
"shareLinkTypeFile" = "fichier";

/* loco:618e5b84172b1b1bbc254915 */
"shareLinkTypeFolder" = "dossier";

/* loco:6123b3ef6ed5824956771de2 */
"shareUserExternal" = "Utilisateur externe du kDrive";

/* loco:6049df4d5c2c3a04bc397a4f */
"shareUserNotAccepted" = "L’utilisateur n’a pas encore accepté le partage et est un utilisateur externe du kDrive.";

/* loco:612cbe3692067747ae0fde53 */
"shareUsersCount" = "%d utilisateur";

/* loco:612cbf100e7edb04f331b586 */
"shareUsersCount-plural" = "%d utilisateurs";

/* loco:604a2f6d3949bd0d7330a633 */
"sharedConflictDescription" = "L’utilisateur %1$@ peut déjà accéder à ce dossier avec un droit de \"%2$@\". Si vous partagez, ils accéderont au dossier avec un droit de \"%3$@\"";

/* loco:604a2f6d3949bd0d7330a632 */
"sharedConflictManyUserDescription" = "Certains utilisateurs peuvent déjà accéder à ce dossier. Si vous partagez, ils accéderont au dossier avec un droit de \"%@\"";

/* loco:604a2f2e0ec97567583079a3 */
"sharedConflictTitle" = "Conflit de permissions";

/* loco:6049df4d5c2c3a04bc397a3c */
"sharedWithMeNoFile" = "Aucun fichier partagé avec moi";

/* loco:6049df4d5c2c3a04bc397a3d */
"sharedWithMeTitle" = "Partagés avec moi";

/* loco:629f1ad12117e31124690d64 */
"snackBarAccountDeleted" = "Compte supprimé";

/* loco:6169601e8934a0564732b7d2 */
"snackBarCategoryDeleted" = "Catégorie supprimée avec succès";

/* loco:629f1b5bfc67572038545e23 */
"snackBarErrorAccountDeletion" = "Erreur lors de la suppression du compte";

/* loco:62a8409e5803ef33d9677572 */
"snackBarImageVideoSaved" = "%d fichiers enregistrés dans la photothèque";

/* loco:619f6999f44e9d3a394a6d62 */
"snackBarUploadError" = "Un fichier n’a pas pu être importé";

/* loco:619f6d4fa8936206e56afe32 */
"snackBarUploadError-plural" = "%d fichiers n’ont pas pu être importés";

/* loco:6049df4d5c2c3a04bc397a9c */
"snackbarDeleteConfirmation" = "%@ supprimé définitivement";

/* loco:606d68683b8add66d9636d33 */
"snackbarEmptyTrashConfirmation" = "La corbeille a été vidée";

/* loco:6050df602fdc4b67852aac72 */
"snackbarFileCreateConfirmation" = "Fichier créé avec succès";

/* loco:6049df4d5c2c3a04bc397a50 */
"snackbarImageSavedConfirmation" = "Image enregistrée";

/* loco:605b1442458ddf7cc4668642 */
"snackbarLeaveShareConfirmation" = "Abandon de partage effectué";

/* loco:6049df4d5c2c3a04bc397a98 */
"snackbarMoveTrashConfirmation" = "%@ déplacé dans la corbeille";

/* loco:60db1a607e10290db82d6d72 */
"snackbarProcessingUploads" = "Traitement des importations";

/* loco:6049df4d5c2c3a04bc397a51 */
"snackbarVideoSavedConfirmation" = "Vidéo enregistrée";

/* loco:6049df4d5c2c3a04bc397a53 */
"sortBigger" = "Plus grand";

/* loco:60c0955b330ced44e61ac4c4 */
"sortDay" = "Par jour";

/* loco:6049df4d5c2c3a04bc397a55 */
"sortExtension" = "Extension";

/* loco:65e089a9f1203bf18d07e823 */
"sortLeastRelevant" = "Moins pertinent";

/* loco:60c095a650430a455a1a1963 */
"sortMonth" = "Par mois";

/* loco:62961cefada5091f29102c32 */
"sortMostRecentAdded" = "Plus récemment ajouté";

/* loco:65e0875a2630c8df780f4932 */
"sortMostRelevant" = "Plus pertinent";

/* loco:6049df4d5c2c3a04bc397a58 */
"sortNameAZ" = "Nom : de A à Z";

/* loco:6049df4d5c2c3a04bc397a59 */
"sortNameZA" = "Nom : de Z à A";

/* loco:6049df4d5c2c3a04bc397a5a */
"sortOlder" = "Plus ancien";

/* loco:62961ec80bcd580ee806f012 */
"sortOldestAdded" = "Plus anciennement ajouté";

/* loco:6049df4d5c2c3a04bc397a5c */
"sortRecent" = "Plus récent";

/* loco:6049df4d5c2c3a04bc397a5d */
"sortSmaller" = "Plus petit";

/* loco:6049df4d5c2c3a04bc397a5f */
"sortTitle" = "Trier";

/* loco:60c095d625e1597da2490d03 */
"sortYear" = "Par année";

/* loco:6141c2e0746dd37e5a318583 */
"storeAccessDeniedDescription" = "Vous n’avez pas les droits pour modifier l’offre de ce kDrive. Veuillez contacter votre administrateur.";

/* loco:6141c2b723cae070d728bce2 */
"storeAccessDeniedTitle" = "Accès refusé";

/* loco:6141c24eced39f0b645d50f2 */
"storeBillingWarningDescription" = "Vous ne pouvez pas gérer votre abonnement à partir de cette application car il est actuellement géré par une méthode différente.";

/* loco:6141c373cf51575a0e0cae93 */
"storeExistingIAPDescription" = "Vous ne pouvez pas créer plusieurs abonnements avec les achats in-app.";

/* loco:6141c2f923cae070d728bcf0 */
"storeExistingIAPTitle" = "Abonnement existant";

/* loco:612612838211f509eb5b9232 */
"storeMonthly" = "Mensuel";

/* loco:6127420fdde00c3fc7143082 */
"storeOfferSoloDescription" = "1 utilisateur maximum\n2 To de stockage";

/* loco:6127422d1a55ab468f37d942 */
"storeOfferSoloFeature1" = "Personnalisation des liens de partage";

/* loco:6127425c8673d310e74c92d2 */
"storeOfferSoloFeature2" = "Support du protocole WebDAV";

/* loco:612742d5731234595079c313 */
"storeOfferSoloFeature3" = "Support 7/7j";

/* loco:6127433d5629bf008e39ff53 */
"storeOfferTeamDescription" = "6 utilisateurs inclus et au maximum\n3 To de stockage";

/* loco:6127435a684d0a521f2972b2 */
"storeOfferTeamFeature1" = "Tout ce qu’il y a dans l’offre Solo";

/* loco:612743756936aa666738a542 */
"storeOfferTeamFeature2" = "Travail en collaboration avec plusieurs utilisateurs";

/* loco:6127438b5f057144c067e612 */
"storeOfferTeamFeature3" = "Boîte de dépôt";

/* loco:612743aca7921f26e15b4d72 */
"storeOfferTeamFeature4" = "Gestion simple des utilisateurs";

/* loco:612741dada8e9e11e76bfe22 */
"storePaymentNotAuthorized" = "Les achats in-app ne sont pas autorisés";

/* loco:612612d2a6256953bb0a35b3 */
"storePeriodDay" = "jour";

/* loco:612612f4bbb2fe14eb477764 */
"storePeriodMonth" = "mois";

/* loco:6126130d2fe2170e18255844 */
"storePeriodUnknown" = "période";

/* loco:612612e3185e7f2e205b4396 */
"storePeriodWeek" = "semaine";

/* loco:61261300fcaaf43fed779b52 */
"storePeriodYear" = "an";

/* loco:6126132cf0f4844e5e174b02 */
"storePricing" = "%1$@ pour %2$@";

/* loco:612612ba2fe2170e18255842 */
"storeRetrieving" = "Récupération…";

/* loco:6126137b32c58504e96a36f3 */
"storeSuccessDescription" = "Nous sommes en train de finaliser la commande, vous serez notifié par e-mail lorsque votre kDrive sera disponible.";

/* loco:6126135a6c5d5a0c28679842 */
"storeSuccessTitle" = "Merci de votre confiance, nous sommes heureux de pouvoir travailler ensemble !";

/* loco:6126126f2f09c246b1286ad6 */
"storeTitle" = "Modifier votre offre";

/* loco:6126129081536410aa0ab9e3 */
"storeYearly" = "Annuel";

/* loco:610aabe5b46db619993bf2b4 */
"supportTitle" = "Aide & support";

/* loco:6049df4d5c2c3a04bc397a61 */
"switchDriveSearchViewHint" = "Rechercher un kDrive";

/* loco:6049df4d5c2c3a04bc397a62 */
"switchUserDescription" = "Consulter les kDrives de vos autres profils Infomaniak. Vous pouvez ajouter autant de profil d’utilisateurs que vous souhaitez.";

/* loco:6049df4d5c2c3a04bc397a63 */
"switchUserTitle" = "Changer d’utilisateur";

/* loco:6049df4d5c2c3a04bc397a64 */
"syncConfigureDescription" = "Vos photos, vidéos et captures écran seront enregistrées automatiquement dans votre kDrive %@.";

/* loco:6049df4d5c2c3a04bc397a65 */
"syncConfigureTitle" = "Sauvegardez vos souvenirs en lieu sûr";

/* loco:66f50ff53251a55b2f0f1532 */
"syncOnlyWifiDescription" = "Les fichiers hors ligne ne seront synchronisés qu’avec le Wi-Fi";

/* loco:66f50e357d4c318d780a5bd2 */
"syncOnlyWifiTitle" = "Avec Wi-Fi uniquement";

/* loco:6049df4d5c2c3a04bc397a66 */
"syncSettingsButtonActiveSync" = "Activer la sauvegarde automatique";

/* loco:6049df4d5c2c3a04bc397a67 */
"syncSettingsButtonSaveDate" = "Enregistrer";

/* loco:6049df4d5c2c3a04bc397a68 */
"syncSettingsButtonSyncPeriodicity" = "Synchronisation";

/* loco:6049df4d5c2c3a04bc397a69 */
"syncSettingsButtonSyncPicture" = "Importer les photos (DCIM)";

/* loco:6049df4d5c2c3a04bc397a6a */
"syncSettingsButtonSyncScreenshot" = "Importer les captures d’écran";

/* loco:6049df4d5c2c3a04bc397a6b */
"syncSettingsButtonSyncVideo" = "Importer les vidéos";

/* loco:6049df4d5c2c3a04bc397a6c */
"syncSettingsDescription" = "Sauvegardez automatiquement vos photos, et vidéos prises avec votre appareil dans votre kDrive.";

/* loco:6447c3523e8d13f7b80f3f62 */
"syncSettingsNotSavedDescription" = "Souhaitez-vous vraiment quitter cette page ? Vos modifications ne seront pas enregistrées.";

/* loco:6447c24567043ee81704f173 */
"syncSettingsNotSavedTitle" = "Modifications non enregistrées";

/* loco:6049df4d5c2c3a04bc397a6d */
"syncSettingsSaveDateAllPictureValue" = "Toutes les photos";

/* loco:61b87c150eabdf2793302df2 */
"syncSettingsSaveDateFromDateValue" = "à partir de la date";

/* loco:61b87cfc3e2af8325337e394 */
"syncSettingsSaveDateFromDateValue2" = "À partir d’une date";

/* loco:6049df4d5c2c3a04bc397a6e */
"syncSettingsSaveDateNowValue" = "à partir de maintenant";

/* loco:6049df4d5c2c3a04bc397a6f */
"syncSettingsSaveDateNowValue2" = "Nouvelles photos uniquement (à partir de maintenant)";

/* loco:6049df4d5c2c3a04bc397a70 */
"syncSettingsSaveOn" = "Enregistrer sur";

/* loco:6049df4d5c2c3a04bc397a71 */
"syncSettingsSyncPeriodicityFourHoursValue" = "Toutes les 4 heures";

/* loco:6049df4d5c2c3a04bc397a72 */
"syncSettingsSyncPeriodicityInstantValue" = "Instantanée";

/* loco:6049df4d5c2c3a04bc397a73 */
"syncSettingsSyncPeriodicityOneHourValue" = "Toutes les heures";

/* loco:6049df4d5c2c3a04bc397a74 */
"syncSettingsSyncPeriodicityOneQuarterValue" = "Toutes les 15 minutes";

/* loco:6049df4d5c2c3a04bc397a75 */
"syncSettingsTitle" = "Sauvegarde des photos";

/* loco:66f51084cb6715272c0b5762 */
"syncWifiAndMobileDataDescription" = "Des frais d’utilisation de données mobiles peuvent s’appliquer";

/* loco:66f50ef81220705fc30d60a2 */
"syncWifiAndMobileDataTitle" = "Avec Wi-Fi et données mobiles";

/* loco:66f51f3fa1ad831cda076d52 */
"syncWifiPicturesTitle" = "Synchroniser les photos et les vidéos";

/* loco:66f5115224f82ae9020b3162 */
"syncWifiSettingsTitle" = "Synchroniser des fichiers hors ligne";

/* loco:614c87dd3af1ff4501490ec5 */
"tempDirectory" = "Fichiers temporaires";

/* loco:60a65b76f8bf9002e9594852 */
"themeSettingsDarkLabel" = "Sombre";

/* loco:60a65b617652427d20367cc4 */
"themeSettingsLightLabel" = "Clair";

/* loco:60a65ba139d35536f858f4f2 */
"themeSettingsSystemDefaultLabel" = "Valeur par défaut du système";

/* loco:60a65bbd7652427d20367cc6 */
"themeSettingsSystemLabel" = "Système";

/* loco:60a65b3df229b924e419f452 */
"themeSettingsTitle" = "Thème";

/* loco:614c8841083c4c6d41454f55 */
"totalStorageUsedTitle" = "Stockage total utilisé";

/* loco:6049df4d5c2c3a04bc397a76 */
"trashActionDelete" = "Supprimer définitivement";

/* loco:6049df4d5c2c3a04bc397a77 */
"trashActionRestoreFileIn" = "Restaurer dans";

/* loco:6049df4d5c2c3a04bc397a78 */
"trashActionRestoreFileOriginalPlace" = "Restaurer à l’emplacement d’origine";

/* loco:6049df4d5c2c3a04bc397a7b */
"trashNoFile" = "Aucun fichier supprimé";

/* loco:6049df4d5c2c3a04bc397a7c */
"trashTitle" = "Corbeille";

/* loco:62ea9dff60bfdf445359b452 */
"trashedFileDeletedPermanentlyConfirmationSnackbar" = "Un élément supprimé définitivement";

/* loco:62ea981f2f0ec46bf97ff552 */
"trashedFileDeletedPermanentlyConfirmationSnackbar-plural" = "%@ éléments supprimés définitivement";

/* loco:6049df4d5c2c3a04bc397a79 */
"trashedFileRestoreFileInSuccess" = "%1$@ restauré dans %2$@";

/* loco:62344899e7238255cc5120d2 */
"trashedFileRestoreFileInSuccess-plural" = "%1$d éléments restaurés dans %2$@";

/* loco:6049df4d5c2c3a04bc397a7a */
"trashedFileRestoreFileToOriginalPlaceSuccess" = "%@ restauré à l’emplacement d’origine";

/* loco:62344c023cb45e6fcb219b43 */
"trashedFileRestoreFileToOriginalPlaceSuccess-plural" = "%d éléments restaurés à leur emplacement d’origine";

/* loco:66fe3560501931dbfb04f0c8 */
"unknownArtist" = "Artiste inconnu";

/* loco:66fe3634a0cfdc15cf0c1a94 */
"unknownTitle" = "Titre inconnu";

/* loco:6049df4d5c2c3a04bc397a7d */
"updateAvailableDescription" = "Afin de profiter d’une expérience optimale de kDrive, nous vous conseillons de mettre à jour votre application.";

/* loco:6049df4d5c2c3a04bc397a7e */
"updateAvailableTitle" = "Mise à jour disponible !";

/* loco:61261255d4c1162fbc75aae2 */
"upgradeOfferTitle" = "Débloquer plus de fonctionnalités et obtenir plus d’espace de stockage !";

/* loco:6049df4d5c2c3a04bc397a7f */
"uploadCancelDescription" = "L’importation a été annulée par l’utilisateur";

/* loco:6049df4d5c2c3a04bc397a80 */
"uploadCancelTitle" = "Importation annulée";

/* loco:6049df4d5c2c3a04bc397a81 */
"uploadErrorTitle" = "Erreur d’importation";

/* loco:61e15913fefa9c6c80093ed2 */
"uploadFileSizeExceeded" = "La taille totale autorisée du fichier a été dépassée.";

/* loco:6049df4d5c2c3a04bc397a82 */
"uploadFolderNotFoundError" = "Dossier supprimé ou inexistant";

/* loco:6168271204d05b14c459bbe2 */
"uploadFolderNotFoundSyncDisabledError" = "La sauvegarde automatique a été désactivée car le dossier de destination n’existe plus";

/* loco:62a873924424292ffd74faf3 */
"uploadImportedFailedAmount" = "1 importation a échoué sur un total de %1$d";

/* loco:62a874566f1e5662420d2b82 */
"uploadImportedFailedAmount-plural" = "%2$d importations ont échoué sur un total de %1$d";

/* loco:62a870e797825a742960c0b2 */
"uploadImportedOtherAmount" = "+1 autre fichier";

/* loco:62a8723e5ef00d1ebd2e30f4 */
"uploadImportedOtherAmount-plural" = "+%d autres fichiers";

/* loco:6049df4d5c2c3a04bc397a83 */
"uploadInProgressCancelAllUploadTitle" = "Annuler les imports";

/* loco:6049df4d5c2c3a04bc397a84 */
"uploadInProgressCancelFileUploadTitle" = "Annuler %@ ?";

/* loco:6049df4d5c2c3a04bc3979fa */
"uploadInProgressNoFile" = "Aucune importation en cours";

/* loco:6049df4d5c2c3a04bc397aba */
"uploadInProgressNumberFile" = "Un fichier restant";

/* loco:6049df4d5c2c3a04bc397abb */
"uploadInProgressNumberFile-plural" = "%d fichiers restants";

/* loco:6049df4d5c2c3a04bc397a85 */
"uploadInProgressPending" = "En attente";

/* loco:6049df4d5c2c3a04bc397a86 */
"uploadInProgressRestartUploadTitle" = "Relancer les imports";

/* loco:6049df4d5c2c3a04bc397a87 */
"uploadInProgressTitle" = "Importation en cours";

/* loco:6049df4d5c2c3a04bc397a89 */
"uploadInThisFolderTitle" = "Importation dans ce dossier";

/* loco:6049df4d5c2c3a04bc397a88 */
"uploadInterruptedErrorTitle" = "Importation interrompue";

/* loco:6049df4d5c2c3a04bc397a8a */
"uploadNetworkErrorDescription" = "En attente de réseau";

/* loco:6049df4d5c2c3a04bc397a8b */
"uploadNetworkErrorTitle" = "Importation suspendue";

/* loco:6049df4d5c2c3a04bc397a8c */
"uploadNetworkErrorWifiRequired" = "En attente de réseau Wi-Fi";

/* loco:60928fcf72952001716b86d2 */
"uploadPausedDescription" = "Des importations sont toujours en cours dans kDrive. Ouvrez l’app et gardez l’appareil branché pour accélérer l’upload.";

/* loco:60928fb3063e352b1e028476 */
"uploadPausedTitle" = "Importation en pause";

/* loco:65df0b66eb1209e60f0ff4b5 */
"urlUserReportiOS" = "https://feedback.userreport.com/98c496bd-384f-4805-8a0b-d9f73f35cf96/";

/* loco:6049df4d5c2c3a04bc397a8d */
"userInviteByEmail" = "Inviter par e-mail";

/* loco:6049df4d5c2c3a04bc397a8e */
"userPermissionManage" = "Peut gérer";

/* loco:6049df4d5c2c3a04bc397a8f */
"userPermissionManageDescription" = "Modification du fichier\nTéléchargement\nAjout de commentaire\nAjout et création de fichier / dossier\nSuppression du fichier\nPartage avec d’autres utilisateurs";

/* loco:6049df4d5c2c3a04bc397a90 */
"userPermissionNotAvailable" = "Non disponible pour les utilisateurs externes du kDrive";

/* loco:6049df4d5c2c3a04bc397a91 */
"userPermissionRead" = "Peut consulter";

/* loco:6049df4d5c2c3a04bc397a92 */
"userPermissionReadDescription" = "Consultation uniquement\nTéléchargement\nAjout de commentaire";

/* loco:6049df4d5c2c3a04bc397a93 */
"userPermissionRemove" = "L’utilisateur n’aura plus accès à ce fichier.";

/* loco:6049df4d5c2c3a04bc397a94 */
"userPermissionWrite" = "Peut modifier";

/* loco:6049df4d5c2c3a04bc397a95 */
"userPermissionWriteDescription" = "Modification du fichier\nTéléchargement\nAjout de commentaire\nAjout et création de fichier / dossier\nSuppression du fichier";<|MERGE_RESOLUTION|>--- conflicted
+++ resolved
@@ -3,13 +3,8 @@
  * Project: kDrive
  * Locale: fr, French
  * Tagged: ios
-<<<<<<< HEAD
- * Exported by: Baptiste Griva
- * Exported at: Thu, 26 Sep 2024 10:46:53 +0200
-=======
  * Exported by: Matthieu Déglon
  * Exported at: Thu, 03 Oct 2024 08:22:20 +0200
->>>>>>> 33bcf74f
  */
 
 /* loco:610a8791fa12ab20713c09e4 */
