--- conflicted
+++ resolved
@@ -4,13 +4,8 @@
  * Release: Working copy
  * Locale: fr, French
  * Tagged: ios
-<<<<<<< HEAD
- * Exported by: Philippe Weidmann
- * Exported at: Thu, 07 Mar 2024 14:51:12 +0100
-=======
  * Exported by: Valentin Perignon
  * Exported at: Fri, 08 Mar 2024 13:47:30 +0100
->>>>>>> fdcf392f
  */
 
 /* loco:610a8791fa12ab20713c09e4 */
