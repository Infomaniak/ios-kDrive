--- conflicted
+++ resolved
@@ -4,13 +4,8 @@
  * Release: Working copy
  * Locale: es, Spanish
  * Tagged: ios
-<<<<<<< HEAD
  * Exported by: Philippe Weidmann
- * Exported at: Fri, 12 Jan 2024 15:27:42 +0100
-=======
- * Exported by: Charlene Hoareau
- * Exported at: Wed, 28 Feb 2024 11:34:46 +0100
->>>>>>> 28d3819b
+ * Exported at: Thu, 07 Mar 2024 14:51:12 +0100
  */
 
 /* loco:610a8791fa12ab20713c09e4 */
@@ -1792,12 +1787,18 @@
 /* loco:6049df4d5c2c3a04bc397a55 */
 "sortExtension" = "Extensión";
 
+/* loco:65e089a9f1203bf18d07e823 */
+"sortLeastRelevant" = "Menos relevante";
+
 /* loco:60c095a650430a455a1a1963 */
 "sortMonth" = "Por mes";
 
 /* loco:62961cefada5091f29102c32 */
 "sortMostRecentAdded" = "Más recientemente añadidos";
 
+/* loco:65e0875a2630c8df780f4932 */
+"sortMostRelevant" = "Más relevante";
+
 /* loco:6049df4d5c2c3a04bc397a58 */
 "sortNameAZ" = "Nombre: de A a Z";
 
