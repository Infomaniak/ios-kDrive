/*
 Infomaniak kDrive - iOS App
 Copyright (C) 2021 Infomaniak Network SA

 This program is free software: you can redistribute it and/or modify
 it under the terms of the GNU General Public License as published by
 the Free Software Foundation, either version 3 of the License, or
 (at your option) any later version.

 This program is distributed in the hope that it will be useful,
 but WITHOUT ANY WARRANTY; without even the implied warranty of
 MERCHANTABILITY or FITNESS FOR A PARTICULAR PURPOSE.  See the
 GNU General Public License for more details.

 You should have received a copy of the GNU General Public License
 along with this program.  If not, see <http://www.gnu.org/licenses/>.
 */

import Atlantis
import AVFoundation
import BackgroundTasks
import CocoaLumberjackSwift
import InfomaniakCore
import InfomaniakCoreUIKit
import InfomaniakDI
import InfomaniakLogin
import kDriveCore
import kDriveResources
import Kingfisher
import os.log
import StoreKit
import UIKit
import UserNotifications
import VersionChecker

@main
final class AppDelegate: UIResponder, UIApplicationDelegate {
    /// Making sure the DI is registered at a very early stage of the app launch.
    private let dependencyInjectionHook = EarlyDIHook(context: .app)

    private var reachabilityListener: ReachabilityListener!

    @LazyInjectService var infomaniakLogin: InfomaniakLogin
    @LazyInjectService var notificationHelper: NotificationsHelpable
    @LazyInjectService var accountManager: AccountManageable
    @LazyInjectService var backgroundTasksService: BackgroundTasksServiceable
    @LazyInjectService var appRestorationService: AppRestorationServiceable
    @LazyInjectService var appNavigable: AppNavigable
    @LazyInjectService var backgroundDownloadSessionManager: BackgroundDownloadSessionManager
    @LazyInjectService var backgroundUploadSessionManager: BackgroundUploadSessionManager

    // MARK: - UIApplicationDelegate

    func application(_ application: UIApplication,
                     willFinishLaunchingWithOptions launchOptions: [UIApplication.LaunchOptionsKey: Any]? = nil) -> Bool {
        Logging.initLogging()
        Log.appDelegate("Application starting in foreground ? \(UIApplication.shared.applicationState != .background)")

        ImageCache.default.memoryStorage.config.totalCostLimit = Constants.ImageCache.memorySizeLimit
        // Must define a limit, unlimited otherwise
        ImageCache.default.diskStorage.config.sizeLimit = Constants.ImageCache.diskSizeLimit

        reachabilityListener = ReachabilityListener.instance
        ApiEnvironment.current = .prod

        // Start audio session
        do {
            try AVAudioSession.sharedInstance().setCategory(.playback)
        } catch {
            Log.appDelegate("Error while setting playback audio category", level: .error)
            SentryDebug.capture(error: error)
        }

        backgroundTasksService.registerBackgroundTasks()

        // In some cases the application can show the old Nextcloud import notification badge
        UIApplication.shared.applicationIconBadgeNumber = 0
        notificationHelper.askForPermissions()
        notificationHelper.registerCategories()
        UNUserNotificationCenter.current().delegate = self

        if CommandLine.arguments.contains("testing") {
            UIView.setAnimationsEnabled(false)
        }

        // Attach an observer to the payment queue.
        SKPaymentQueue.default().add(StoreObserver.shared)

        return true
    }

    func application(_ application: UIApplication,
                     didFinishLaunchingWithOptions launchOptions: [UIApplication.LaunchOptionsKey: Any]?) -> Bool {
        Log.appDelegate("application didFinishLaunchingWithOptions")
        // Register for remote notifications. This shows a permission dialog on first run, to
        // show the dialog at a more appropriate time move this registration accordingly.
        // [START register_for_notifications]
        // For iOS 10 display notification (sent via APNS)
        UNUserNotificationCenter.current().delegate = self
        let authOptions: UNAuthorizationOptions = [.alert, .badge, .sound]
        UNUserNotificationCenter.current().requestAuthorization(options: authOptions) { _, _ in
            // META: keep SonarCloud happy
        }
        application.registerForRemoteNotifications()

        // swiftlint:disable force_try
        Task {
            try! await Task.sleep(nanoseconds: 5_000_000_000)

<<<<<<< HEAD
//            @InjectService var router: AppNavigable
//            //let upsaleViewController = UpsaleViewController()
//            let noDriveViewController = NoDriveUpsaleViewController()
//            let floatingPanel = UpsaleFloatingPanelController(upsaleViewController: noDriveViewController)
//            router.topMostViewController?.present(floatingPanel, animated: true, completion: nil)

            /* Temp code to test out the feature. TODO: Remove later
                         // a public share expired
                         let somePublicShare =
                             URL(string: "https://kdrive.infomaniak.com/app/share/140946/81de098a-3156-4ae6-93df-be7f9ae78ddd")
                         // a public share password protected
             //            let somePublicShare = URL(string:
             //            "https://kdrive.infomaniak.com/app/share/140946/34844cea-db8d-4d87-b66f-e944e9759a2e")

                         await UniversalLinksHelper.handleURL(somePublicShare!)
              */

=======
            /* TODO: Remove later
             @InjectService var router: AppNavigable
             let upsaleViewController = UpsaleViewController()
             let noDriveViewController = NoDriveUpsaleViewController()
             let floatingPanel = UpsaleFloatingPanelController(upsaleViewController: noDriveViewController)
             router.topMostViewController?.present(floatingPanel, animated: true, completion: nil)
              */

            /* TODO: Remove later
             // a public share expired
             let somePublicShareExpired =
                 URL(string: "https://kdrive.infomaniak.com/app/share/140946/81de098a-3156-4ae6-93df-be7f9ae78ddd")
             // a public share password protected
             let somePublicShareProtected =
                 URL(string: "https://kdrive.infomaniak.com/app/share/140946/34844cea-db8d-4d87-b66f-e944e9759a2e")
              */

>>>>>>> 7df9df31
            // a valid public share
            let somePublicShare =
                URL(string: "https://kdrive.infomaniak.com/app/share/140946/01953831-16d3-4df6-8b48-33c8001c7981")
            await UniversalLinksHelper.handleURL(somePublicShare!)
        }

        return true
    }

    func applicationWillTerminate(_ application: UIApplication) {
        Log.appDelegate("applicationWillTerminate")

        // Remove the observer.
        SKPaymentQueue.default().remove(StoreObserver.shared)

        // Gracefully suspend upload/download queue before exiting.
        // Running operations will go on, but at least no more operations will start
        DownloadQueue.instance.suspendAllOperations()
        DownloadQueue.instance.cancelAllOperations()

        @InjectService var uploadQueue: UploadQueueable
        uploadQueue.suspendAllOperations()
        uploadQueue.rescheduleRunningOperations()

        // Await on upload queue to terminate gracefully, if time allows for it.
        let group = TolerantDispatchGroup()
        uploadQueue.waitForCompletion {
            // Clean temp files once the upload queue is stoped if needed
            @LazyInjectService var freeSpaceService: FreeSpaceService
            freeSpaceService.auditCache()

            group.leave()
        }

        // The documentation specifies `approximately five seconds [to] return` from applicationWillTerminate
        // Therefore to not display a crash feedback on TestFlight, we give up after 4.5 seconds
        DispatchQueue.global(qos: .userInitiated).asyncAfter(deadline: .now() + AppDelegateConstants.closeApplicationGiveUpTime) {
            group.leave()
        }

        group.enter()
        group.wait()
    }

    func application(_ application: UIApplication, didFailToRegisterForRemoteNotificationsWithError error: Error) {
        Log.appDelegate("Unable to register for remote notifications: \(error.localizedDescription)", level: .error)
    }

    func application(_ application: UIApplication,
                     open url: URL,
                     sourceApplication: String?,
                     annotation: Any) -> Bool {
        Log.appDelegate("application open url:\(url)) sourceApplication:\(sourceApplication)")
        return infomaniakLogin.handleRedirectUri(url: url)
    }
}

// MARK: - User notification center delegate

extension AppDelegate: UNUserNotificationCenterDelegate {
    // In Foreground
    func userNotificationCenter(_ center: UNUserNotificationCenter,
                                willPresent notification: UNNotification,
                                withCompletionHandler completionHandler: @escaping (UNNotificationPresentationOptions) -> Void) {
        _ = notification.request.content.userInfo

        completionHandler([.alert, .sound])
    }

    func userNotificationCenter(_ center: UNUserNotificationCenter,
                                didReceive response: UNNotificationResponse,
                                withCompletionHandler completionHandler: @escaping () -> Void) {
        let userInfo = response.notification.request.content.userInfo

        switch response.notification.request.trigger {
        case is UNPushNotificationTrigger:
            processPushNotification(response.notification)
        default:
            if response.notification.request.content.categoryIdentifier == NotificationsHelper.CategoryIdentifier.upload {
                // Upload notification
                let parentId = userInfo[NotificationsHelper.UserInfoKey.parentId] as? Int

                switch response.actionIdentifier {
                case UNNotificationDefaultActionIdentifier:
                    // Notification tapped: open parent folder
                    if let parentId,
                       let driveFileManager = accountManager.currentDriveFileManager,
                       let folder = driveFileManager.getCachedFile(id: parentId) {
                        appNavigable.present(file: folder, driveFileManager: driveFileManager)
                    }
                default:
                    break
                }
            } else if response.notification.request.content.categoryIdentifier == NotificationsHelper.CategoryIdentifier
                .photoSyncError {
                // Show photo sync settings
                appNavigable.showPhotoSyncSettings()
            } else {
                // Handle other notification types...
            }
        }

        completionHandler()
    }

    private func processPushNotification(_ notification: UNNotification) {
        UIApplication.shared.applicationIconBadgeNumber = 0
//        PROCESS NOTIFICATION
//        let userInfo = notification.request.content.userInfo
//
//        let parentId = Int(userInfo["parentId"] as? String ?? "")
//        if let parentId = parentId,
//           let driveFileManager = accountManager.currentDriveFileManager,
//           let folder = driveFileManager.getCachedFile(id: parentId) {
//            present(file: folder, driveFileManager: driveFileManager)
//        }
//
//        Messaging.messaging().appDidReceiveMessage(userInfo)
    }
}<|MERGE_RESOLUTION|>--- conflicted
+++ resolved
@@ -107,25 +107,6 @@
         Task {
             try! await Task.sleep(nanoseconds: 5_000_000_000)
 
-<<<<<<< HEAD
-//            @InjectService var router: AppNavigable
-//            //let upsaleViewController = UpsaleViewController()
-//            let noDriveViewController = NoDriveUpsaleViewController()
-//            let floatingPanel = UpsaleFloatingPanelController(upsaleViewController: noDriveViewController)
-//            router.topMostViewController?.present(floatingPanel, animated: true, completion: nil)
-
-            /* Temp code to test out the feature. TODO: Remove later
-                         // a public share expired
-                         let somePublicShare =
-                             URL(string: "https://kdrive.infomaniak.com/app/share/140946/81de098a-3156-4ae6-93df-be7f9ae78ddd")
-                         // a public share password protected
-             //            let somePublicShare = URL(string:
-             //            "https://kdrive.infomaniak.com/app/share/140946/34844cea-db8d-4d87-b66f-e944e9759a2e")
-
-                         await UniversalLinksHelper.handleURL(somePublicShare!)
-              */
-
-=======
             /* TODO: Remove later
              @InjectService var router: AppNavigable
              let upsaleViewController = UpsaleViewController()
@@ -143,7 +124,6 @@
                  URL(string: "https://kdrive.infomaniak.com/app/share/140946/34844cea-db8d-4d87-b66f-e944e9759a2e")
               */
 
->>>>>>> 7df9df31
             // a valid public share
             let somePublicShare =
                 URL(string: "https://kdrive.infomaniak.com/app/share/140946/01953831-16d3-4df6-8b48-33c8001c7981")
