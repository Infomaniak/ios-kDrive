/*
 Infomaniak kDrive - iOS App
 Copyright (C) 2021 Infomaniak Network SA

 This program is free software: you can redistribute it and/or modify
 it under the terms of the GNU General Public License as published by
 the Free Software Foundation, either version 3 of the License, or
 (at your option) any later version.

 This program is distributed in the hope that it will be useful,
 but WITHOUT ANY WARRANTY; without even the implied warranty of
 MERCHANTABILITY or FITNESS FOR A PARTICULAR PURPOSE.  See the
 GNU General Public License for more details.

 You should have received a copy of the GNU General Public License
 along with this program.  If not, see <http://www.gnu.org/licenses/>.
 */

import Atlantis
import AVFoundation
import BackgroundTasks
import CocoaLumberjackSwift
import InfomaniakCore
import InfomaniakCoreUIKit
import InfomaniakDI
import InfomaniakLogin
import kDriveCore
import kDriveResources
import Kingfisher
import os.log
import StoreKit
import UIKit
import UserNotifications
import VersionChecker

@main
final class AppDelegate: UIResponder, UIApplicationDelegate {
    /// Making sure the DI is registered at a very early stage of the app launch.
    private let dependencyInjectionHook = EarlyDIHook(context: .app)

    private var reachabilityListener: ReachabilityListener!

    @LazyInjectService var infomaniakLogin: InfomaniakLogin
    @LazyInjectService var notificationHelper: NotificationsHelpable
    @LazyInjectService var accountManager: AccountManageable
    @LazyInjectService var backgroundTasksService: BackgroundTasksServiceable
    @LazyInjectService var appRestorationService: AppRestorationServiceable
    @LazyInjectService var appNavigable: AppNavigable
    @LazyInjectService var backgroundDownloadSessionManager: BackgroundDownloadSessionManager
    @LazyInjectService var backgroundUploadSessionManager: BackgroundUploadSessionManager

    // MARK: - UIApplicationDelegate

    func application(_ application: UIApplication,
                     willFinishLaunchingWithOptions launchOptions: [UIApplication.LaunchOptionsKey: Any]? = nil) -> Bool {
        Logging.initLogging()
        Log.appDelegate("Application starting in foreground ? \(UIApplication.shared.applicationState != .background)")

        ImageCache.default.memoryStorage.config.totalCostLimit = Constants.ImageCache.memorySizeLimit
        // Must define a limit, unlimited otherwise
        ImageCache.default.diskStorage.config.sizeLimit = Constants.ImageCache.diskSizeLimit

        reachabilityListener = ReachabilityListener.instance
        ApiEnvironment.current = .prod

        // Start audio session
        do {
            try AVAudioSession.sharedInstance().setCategory(.playback)
        } catch {
            Log.appDelegate("Error while setting playback audio category", level: .error)
            SentryDebug.capture(error: error)
        }

        backgroundTasksService.registerBackgroundTasks()

        // In some cases the application can show the old Nextcloud import notification badge
        UIApplication.shared.applicationIconBadgeNumber = 0
        notificationHelper.askForPermissions()
        notificationHelper.registerCategories()
        UNUserNotificationCenter.current().delegate = self

        if CommandLine.arguments.contains("testing") {
            UIView.setAnimationsEnabled(false)
        }

        // Attach an observer to the payment queue.
        SKPaymentQueue.default().add(StoreObserver.shared)

        return true
    }

    func application(_ application: UIApplication,
                     didFinishLaunchingWithOptions launchOptions: [UIApplication.LaunchOptionsKey: Any]?) -> Bool {
        Log.appDelegate("application didFinishLaunchingWithOptions")
        // Register for remote notifications. This shows a permission dialog on first run, to
        // show the dialog at a more appropriate time move this registration accordingly.
        // [START register_for_notifications]
        // For iOS 10 display notification (sent via APNS)
        UNUserNotificationCenter.current().delegate = self
        let authOptions: UNAuthorizationOptions = [.alert, .badge, .sound]
        UNUserNotificationCenter.current().requestAuthorization(options: authOptions) { _, _ in
            // META: keep SonarCloud happy
        }
        application.registerForRemoteNotifications()

        // swiftlint:disable force_try
        Task {
            try! await Task.sleep(nanoseconds:5_000_000_000)
<<<<<<< HEAD

            @InjectService var router: AppNavigable
            let sheet = UpsaleViewController()
//            sheet.modalPresentationStyle = .fullScreen
            router.topMostViewController?.present(sheet, animated: true, completion: nil)

//            print("coucou")
//            let somePublicShare = URL(string: "https://kdrive.infomaniak.com/app/share/140946/01953831-16d3-4df6-8b48-33c8001c7981")
//            //await UIApplication.shared.open(somePublicShare!) // opens safari
//
//            let components = URLComponents(url: somePublicShare!, resolvingAgainstBaseURL: true)
//            await UniversalLinksHelper.handlePath(components!.path)
=======
            print("coucou")
            // a public share expired
            let somePublicShare = URL(string: "https://kdrive.infomaniak.com/app/share/140946/81de098a-3156-4ae6-93df-be7f9ae78ddd")
            // a public share password protected
//            let somePublicShare = URL(string: "https://kdrive.infomaniak.com/app/share/140946/34844cea-db8d-4d87-b66f-e944e9759a2e")

            await UniversalLinksHelper.handleURL(somePublicShare!)
>>>>>>> 0b1a88e0
        }

        return true
    }

    func applicationWillTerminate(_ application: UIApplication) {
        Log.appDelegate("applicationWillTerminate")

        // Remove the observer.
        SKPaymentQueue.default().remove(StoreObserver.shared)

        // Gracefully suspend upload/download queue before exiting.
        // Running operations will go on, but at least no more operations will start
        DownloadQueue.instance.suspendAllOperations()
        DownloadQueue.instance.cancelAllOperations()

        @InjectService var uploadQueue: UploadQueueable
        uploadQueue.suspendAllOperations()
        uploadQueue.rescheduleRunningOperations()

        // Await on upload queue to terminate gracefully, if time allows for it.
        let group = TolerantDispatchGroup()
        uploadQueue.waitForCompletion {
            // Clean temp files once the upload queue is stoped if needed
            @LazyInjectService var freeSpaceService: FreeSpaceService
            freeSpaceService.auditCache()

            group.leave()
        }

        // The documentation specifies `approximately five seconds [to] return` from applicationWillTerminate
        // Therefore to not display a crash feedback on TestFlight, we give up after 4.5 seconds
        DispatchQueue.global(qos: .userInitiated).asyncAfter(deadline: .now() + AppDelegateConstants.closeApplicationGiveUpTime) {
            group.leave()
        }

        group.enter()
        group.wait()
    }

    func application(_ application: UIApplication, didFailToRegisterForRemoteNotificationsWithError error: Error) {
        Log.appDelegate("Unable to register for remote notifications: \(error.localizedDescription)", level: .error)
    }

    func application(_ application: UIApplication,
                     open url: URL,
                     sourceApplication: String?,
                     annotation: Any) -> Bool {
        Log.appDelegate("application open url:\(url)) sourceApplication:\(sourceApplication)")
        return infomaniakLogin.handleRedirectUri(url: url)
    }
}

// MARK: - User notification center delegate

extension AppDelegate: UNUserNotificationCenterDelegate {
    // In Foreground
    func userNotificationCenter(_ center: UNUserNotificationCenter,
                                willPresent notification: UNNotification,
                                withCompletionHandler completionHandler: @escaping (UNNotificationPresentationOptions) -> Void) {
        _ = notification.request.content.userInfo

        completionHandler([.alert, .sound])
    }

    func userNotificationCenter(_ center: UNUserNotificationCenter,
                                didReceive response: UNNotificationResponse,
                                withCompletionHandler completionHandler: @escaping () -> Void) {
        let userInfo = response.notification.request.content.userInfo

        switch response.notification.request.trigger {
        case is UNPushNotificationTrigger:
            processPushNotification(response.notification)
        default:
            if response.notification.request.content.categoryIdentifier == NotificationsHelper.CategoryIdentifier.upload {
                // Upload notification
                let parentId = userInfo[NotificationsHelper.UserInfoKey.parentId] as? Int

                switch response.actionIdentifier {
                case UNNotificationDefaultActionIdentifier:
                    // Notification tapped: open parent folder
                    if let parentId,
                       let driveFileManager = accountManager.currentDriveFileManager,
                       let folder = driveFileManager.getCachedFile(id: parentId) {
                        appNavigable.present(file: folder, driveFileManager: driveFileManager)
                    }
                default:
                    break
                }
            } else if response.notification.request.content.categoryIdentifier == NotificationsHelper.CategoryIdentifier
                .photoSyncError {
                // Show photo sync settings
                appNavigable.showPhotoSyncSettings()
            } else {
                // Handle other notification types...
            }
        }

        completionHandler()
    }

    private func processPushNotification(_ notification: UNNotification) {
        UIApplication.shared.applicationIconBadgeNumber = 0
//        PROCESS NOTIFICATION
//        let userInfo = notification.request.content.userInfo
//
//        let parentId = Int(userInfo["parentId"] as? String ?? "")
//        if let parentId = parentId,
//           let driveFileManager = accountManager.currentDriveFileManager,
//           let folder = driveFileManager.getCachedFile(id: parentId) {
//            present(file: folder, driveFileManager: driveFileManager)
//        }
//
//        Messaging.messaging().appDidReceiveMessage(userInfo)
    }
}<|MERGE_RESOLUTION|>--- conflicted
+++ resolved
@@ -106,28 +106,19 @@
         // swiftlint:disable force_try
         Task {
             try! await Task.sleep(nanoseconds:5_000_000_000)
-<<<<<<< HEAD
-
+            
             @InjectService var router: AppNavigable
             let sheet = UpsaleViewController()
 //            sheet.modalPresentationStyle = .fullScreen
             router.topMostViewController?.present(sheet, animated: true, completion: nil)
-
-//            print("coucou")
-//            let somePublicShare = URL(string: "https://kdrive.infomaniak.com/app/share/140946/01953831-16d3-4df6-8b48-33c8001c7981")
-//            //await UIApplication.shared.open(somePublicShare!) // opens safari
-//
-//            let components = URLComponents(url: somePublicShare!, resolvingAgainstBaseURL: true)
-//            await UniversalLinksHelper.handlePath(components!.path)
-=======
-            print("coucou")
+            return
+
             // a public share expired
             let somePublicShare = URL(string: "https://kdrive.infomaniak.com/app/share/140946/81de098a-3156-4ae6-93df-be7f9ae78ddd")
             // a public share password protected
 //            let somePublicShare = URL(string: "https://kdrive.infomaniak.com/app/share/140946/34844cea-db8d-4d87-b66f-e944e9759a2e")
 
             await UniversalLinksHelper.handleURL(somePublicShare!)
->>>>>>> 0b1a88e0
         }
 
         return true
