/*
 Infomaniak kDrive - iOS App
 Copyright (C) 2021 Infomaniak Network SA

 This program is free software: you can redistribute it and/or modify
 it under the terms of the GNU General Public License as published by
 the Free Software Foundation, either version 3 of the License, or
 (at your option) any later version.

 This program is distributed in the hope that it will be useful,
 but WITHOUT ANY WARRANTY; without even the implied warranty of
 MERCHANTABILITY or FITNESS FOR A PARTICULAR PURPOSE.  See the
 GNU General Public License for more details.

 You should have received a copy of the GNU General Public License
 along with this program.  If not, see <http://www.gnu.org/licenses/>.
 */

import Atlantis
import AVFoundation
import BackgroundTasks
import CocoaLumberjackSwift
import InfomaniakCore
import InfomaniakCoreUI
import InfomaniakDI
import InfomaniakLogin
import kDriveCore
import kDriveResources
import Kingfisher
import os.log
import StoreKit
import UIKit
import UserNotifications
import VersionChecker

@main
final class AppDelegate: UIResponder, UIApplicationDelegate {
    /// Making sure the DI is registered at a very early stage of the app launch.
    private let dependencyInjectionHook = EarlyDIHook(context: .app)

    private var reachabilityListener: ReachabilityListener!

    @LazyInjectService var infomaniakLogin: InfomaniakLogin
    @LazyInjectService var notificationHelper: NotificationsHelpable
<<<<<<< HEAD
    @LazyInjectService var accountManager: AccountManageable
=======
    @LazyInjectService var driveInfosManager: DriveInfosManager
    @LazyInjectService var keychainHelper: KeychainHelper
>>>>>>> 328b1502
    @LazyInjectService var backgroundTasksService: BackgroundTasksServiceable
    @LazyInjectService var appRestorationService: AppRestorationServiceable
    @LazyInjectService private var appNavigable: AppNavigable

    // TODO: Abstract from AppDelegate
    var shortcutItemToProcess: UIApplicationShortcutItem?

    // Not lazy to force init of the object early, and set a userID in Sentry
    @InjectService var accountManager: AccountManageable

    // MARK: - UIApplicationDelegate

    func application(_ application: UIApplication,
                     willFinishLaunchingWithOptions launchOptions: [UIApplication.LaunchOptionsKey: Any]? = nil) -> Bool {
        Logging.initLogging()
        Log.appDelegate("Application starting in foreground ? \(UIApplication.shared.applicationState != .background)")
        ImageCache.default.memoryStorage.config.totalCostLimit = Constants.memoryCacheSizeLimit
        reachabilityListener = ReachabilityListener.instance
        ApiEnvironment.current = .prod

        // Start audio session
        do {
            try AVAudioSession.sharedInstance().setCategory(.playback)
        } catch {
            Log.appDelegate("Error while setting playback audio category", level: .error)
            SentryDebug.capture(error: error)
        }

        backgroundTasksService.registerBackgroundTasks()

        // In some cases the application can show the old Nextcloud import notification badge
        UIApplication.shared.applicationIconBadgeNumber = 0
        notificationHelper.askForPermissions()
        notificationHelper.registerCategories()
        UNUserNotificationCenter.current().delegate = self

        if CommandLine.arguments.contains("testing") {
            UIView.setAnimationsEnabled(false)
        }

        // Attach an observer to the payment queue.
        SKPaymentQueue.default().add(StoreObserver.shared)

        return true
    }

    func application(_ application: UIApplication,
                     didFinishLaunchingWithOptions launchOptions: [UIApplication.LaunchOptionsKey: Any]?) -> Bool {
        Log.appDelegate("application didFinishLaunchingWithOptions")
        // Register for remote notifications. This shows a permission dialog on first run, to
        // show the dialog at a more appropriate time move this registration accordingly.
        // [START register_for_notifications]
        // For iOS 10 display notification (sent via APNS)
        UNUserNotificationCenter.current().delegate = self
        let authOptions: UNAuthorizationOptions = [.alert, .badge, .sound]
        UNUserNotificationCenter.current().requestAuthorization(options: authOptions) { _, _ in
            // META: keep SonarCloud happy
        }
        application.registerForRemoteNotifications()

        if let shortcutItem = launchOptions?[UIApplication.LaunchOptionsKey.shortcutItem] as? UIApplicationShortcutItem {
            shortcutItemToProcess = shortcutItem
        }

        return true
    }

    func applicationWillTerminate(_ application: UIApplication) {
        Log.appDelegate("applicationWillTerminate")

        // Remove the observer.
        SKPaymentQueue.default().remove(StoreObserver.shared)

        // Gracefully suspend upload/download queue before exiting.
        // Running operations will go on, but at least no more operations will start
        DownloadQueue.instance.suspendAllOperations()
        DownloadQueue.instance.cancelAllOperations()

        @InjectService var uploadQueue: UploadQueueable
        uploadQueue.suspendAllOperations()
        uploadQueue.rescheduleRunningOperations()

        // Await on upload queue to terminate gracefully, if time allows for it.
        let group = TolerantDispatchGroup()
        uploadQueue.waitForCompletion {
            // Clean temp files once the upload queue is stoped if needed
            @LazyInjectService var freeSpaceService: FreeSpaceService
            freeSpaceService.cleanCacheIfAlmostFull()

            group.leave()
        }

        // The documentation specifies `approximately five seconds [to] return` from applicationWillTerminate
        // Therefore to not display a crash feedback on TestFlight, we give up after 4.5 seconds
        DispatchQueue.global(qos: .userInitiated).asyncAfter(deadline: .now() + AppDelegateConstants.closeApplicationGiveUpTime) {
            group.leave()
        }

        group.enter()
        group.wait()
    }

    func application(_ application: UIApplication, didFailToRegisterForRemoteNotificationsWithError error: Error) {
        Log.appDelegate("Unable to register for remote notifications: \(error.localizedDescription)", level: .error)
    }

    // Migrated to sceneDidEnterBackground
    // func applicationDidEnterBackground(_ application: UIApplication) { }

    func application(
        _ application: UIApplication,
        performActionFor shortcutItem: UIApplicationShortcutItem,
        completionHandler: @escaping (Bool) -> Void
    ) {
        shortcutItemToProcess = shortcutItem
    }

    func application(_ app: UIApplication, open url: URL, options: [UIApplication.OpenURLOptionsKey: Any] = [:]) -> Bool {
        Log.appDelegate("application app open url\(url)")

        return DeeplinkParser().parse(url: url)
    }



    func application(_ application: UIApplication,
                     open url: URL,
                     sourceApplication: String?,
                     annotation: Any) -> Bool {
        Log.appDelegate("application open url:\(url)) sourceApplication:\(sourceApplication)")
        return infomaniakLogin.handleRedirectUri(url: url)
    }

<<<<<<< HEAD
=======
    func setRootViewController(_ vc: UIViewController,
                               animated: Bool = true) {
        guard let window else {
            return
        }

        window.rootViewController = vc
        window.makeKeyAndVisible()

        guard animated else {
            return
        }

        UIView.transition(with: window, duration: 0.3,
                          options: .transitionCrossDissolve,
                          animations: nil,
                          completion: nil)
    }

    func present(file: File, driveFileManager: DriveFileManager, office: Bool = false) {
        guard let rootViewController = window?.rootViewController as? MainTabViewController else {
            return
        }

        // Dismiss all view controllers presented
        rootViewController.dismiss(animated: false) {
            // Select Files tab
            rootViewController.selectedIndex = 1

            guard let navController = rootViewController.selectedViewController as? UINavigationController,
                  let viewController = navController.topViewController as? FileListViewController else {
                return
            }

            guard !file.isRoot,
                  viewController.viewModel.currentDirectory.id != file.id else {
                Log.appDelegate("Already presenting the correct screen")
                return
            }

            // Pop to root
            navController.popToRootViewController(animated: false)

            // Present file
            guard let fileListViewController = navController.topViewController as? RootMenuViewController else {
                Log.appDelegate("Top navigation is not a RootMenuViewController")
                return
            }

            if office {
                OnlyOfficeViewController.open(driveFileManager: driveFileManager,
                                              file: file,
                                              viewController: fileListViewController)
            } else {
                let filePresenter = FilePresenter(viewController: fileListViewController)
                filePresenter.present(for: file,
                                      files: [file],
                                      driveFileManager: driveFileManager,
                                      normalFolderHierarchy: false)
            }
        }
    }

    @objc func handleLocateUploadNotification(_ notification: Notification) {
        guard let parentId = notification.userInfo?["parentId"] as? Int else {
            Log.appDelegate("No parentId")
            return
        }

        guard let driveFileManager = accountManager.currentDriveFileManager else {
            Log.appDelegate("No driveFileManager")
            return
        }

        guard let folder = driveFileManager.getCachedFile(id: parentId) else {
            Log.appDelegate("No matching cached files")
            return
        }

        present(file: folder, driveFileManager: driveFileManager)
    }

    @objc func reloadDrive(_ notification: Notification) {
        Task { @MainActor in
            self.refreshCacheScanLibraryAndUpload(preload: false, isSwitching: false)
        }
    }

    // MARK: - Account manager delegate

    func currentAccountNeedsAuthentication() {
        Task { @MainActor in
            setRootViewController(SwitchUserViewController.instantiateInNavigationController())
        }
    }

    // MARK: - State restoration

    func application(_ application: UIApplication, shouldSaveApplicationState coder: NSCoder) -> Bool {
        return appRestorationService.shouldSaveApplicationState(coder: coder)
    }

    func application(_ application: UIApplication, shouldRestoreApplicationState coder: NSCoder) -> Bool {
        return appRestorationService.shouldRestoreApplicationState(coder: coder)
    }

>>>>>>> 328b1502
    // MARK: - User activity

    func application(_ application: UIApplication,
                     continue userActivity: NSUserActivity,
                     restorationHandler: @escaping ([UIUserActivityRestoring]?) -> Void) -> Bool {
        Log.appDelegate("application continue restorationHandler")
        // Get URL components from the incoming user activity.
        guard userActivity.activityType == NSUserActivityTypeBrowsingWeb,
              let incomingURL = userActivity.webpageURL,
              let components = URLComponents(url: incomingURL, resolvingAgainstBaseURL: true) else {
            return false
        }

        // Check for specific URL components that you need.
        return UniversalLinksHelper.handlePath(components.path, appDelegate: self)
    }
}

// MARK: - User notification center delegate

extension AppDelegate: UNUserNotificationCenterDelegate {
    // In Foreground
    func userNotificationCenter(_ center: UNUserNotificationCenter,
                                willPresent notification: UNNotification,
                                withCompletionHandler completionHandler: @escaping (UNNotificationPresentationOptions) -> Void) {
        _ = notification.request.content.userInfo

        // Change this to your preferred presentation option
        completionHandler([.alert, .sound])
    }

    func userNotificationCenter(_ center: UNUserNotificationCenter,
                                didReceive response: UNNotificationResponse,
                                withCompletionHandler completionHandler: @escaping () -> Void) {
        let userInfo = response.notification.request.content.userInfo

        switch response.notification.request.trigger {
        case is UNPushNotificationTrigger:
            processPushNotification(response.notification)
        default:
            if response.notification.request.content.categoryIdentifier == NotificationsHelper.CategoryIdentifier.upload {
                // Upload notification
                let parentId = userInfo[NotificationsHelper.UserInfoKey.parentId] as? Int

                switch response.actionIdentifier {
                case UNNotificationDefaultActionIdentifier:
                    // Notification tapped: open parent folder
                    if let parentId,
                       let driveFileManager = accountManager.currentDriveFileManager,
                       let folder = driveFileManager.getCachedFile(id: parentId) {
                        appNavigable.present(file: folder, driveFileManager: driveFileManager)
                    }
                default:
                    break
                }
            } else if response.notification.request.content.categoryIdentifier == NotificationsHelper.CategoryIdentifier
                .photoSyncError {
                // Show photo sync settings
                appNavigable.showPhotoSyncSettings()
            } else {
                // Handle other notification types...
            }
        }

        completionHandler()
    }

    private func processPushNotification(_ notification: UNNotification) {
        UIApplication.shared.applicationIconBadgeNumber = 0
//        PROCESS NOTIFICATION
//        let userInfo = notification.request.content.userInfo
//
//        let parentId = Int(userInfo["parentId"] as? String ?? "")
//        if let parentId = parentId,
//           let driveFileManager = accountManager.currentDriveFileManager,
//           let folder = driveFileManager.getCachedFile(id: parentId) {
//            present(file: folder, driveFileManager: driveFileManager)
//        }
//
//        Messaging.messaging().appDidReceiveMessage(userInfo)
    }
}<|MERGE_RESOLUTION|>--- conflicted
+++ resolved
@@ -42,21 +42,13 @@
 
     @LazyInjectService var infomaniakLogin: InfomaniakLogin
     @LazyInjectService var notificationHelper: NotificationsHelpable
-<<<<<<< HEAD
     @LazyInjectService var accountManager: AccountManageable
-=======
-    @LazyInjectService var driveInfosManager: DriveInfosManager
-    @LazyInjectService var keychainHelper: KeychainHelper
->>>>>>> 328b1502
     @LazyInjectService var backgroundTasksService: BackgroundTasksServiceable
     @LazyInjectService var appRestorationService: AppRestorationServiceable
     @LazyInjectService private var appNavigable: AppNavigable
 
     // TODO: Abstract from AppDelegate
     var shortcutItemToProcess: UIApplicationShortcutItem?
-
-    // Not lazy to force init of the object early, and set a userID in Sentry
-    @InjectService var accountManager: AccountManageable
 
     // MARK: - UIApplicationDelegate
 
@@ -171,8 +163,6 @@
         return DeeplinkParser().parse(url: url)
     }
 
-
-
     func application(_ application: UIApplication,
                      open url: URL,
                      sourceApplication: String?,
@@ -181,115 +171,6 @@
         return infomaniakLogin.handleRedirectUri(url: url)
     }
 
-<<<<<<< HEAD
-=======
-    func setRootViewController(_ vc: UIViewController,
-                               animated: Bool = true) {
-        guard let window else {
-            return
-        }
-
-        window.rootViewController = vc
-        window.makeKeyAndVisible()
-
-        guard animated else {
-            return
-        }
-
-        UIView.transition(with: window, duration: 0.3,
-                          options: .transitionCrossDissolve,
-                          animations: nil,
-                          completion: nil)
-    }
-
-    func present(file: File, driveFileManager: DriveFileManager, office: Bool = false) {
-        guard let rootViewController = window?.rootViewController as? MainTabViewController else {
-            return
-        }
-
-        // Dismiss all view controllers presented
-        rootViewController.dismiss(animated: false) {
-            // Select Files tab
-            rootViewController.selectedIndex = 1
-
-            guard let navController = rootViewController.selectedViewController as? UINavigationController,
-                  let viewController = navController.topViewController as? FileListViewController else {
-                return
-            }
-
-            guard !file.isRoot,
-                  viewController.viewModel.currentDirectory.id != file.id else {
-                Log.appDelegate("Already presenting the correct screen")
-                return
-            }
-
-            // Pop to root
-            navController.popToRootViewController(animated: false)
-
-            // Present file
-            guard let fileListViewController = navController.topViewController as? RootMenuViewController else {
-                Log.appDelegate("Top navigation is not a RootMenuViewController")
-                return
-            }
-
-            if office {
-                OnlyOfficeViewController.open(driveFileManager: driveFileManager,
-                                              file: file,
-                                              viewController: fileListViewController)
-            } else {
-                let filePresenter = FilePresenter(viewController: fileListViewController)
-                filePresenter.present(for: file,
-                                      files: [file],
-                                      driveFileManager: driveFileManager,
-                                      normalFolderHierarchy: false)
-            }
-        }
-    }
-
-    @objc func handleLocateUploadNotification(_ notification: Notification) {
-        guard let parentId = notification.userInfo?["parentId"] as? Int else {
-            Log.appDelegate("No parentId")
-            return
-        }
-
-        guard let driveFileManager = accountManager.currentDriveFileManager else {
-            Log.appDelegate("No driveFileManager")
-            return
-        }
-
-        guard let folder = driveFileManager.getCachedFile(id: parentId) else {
-            Log.appDelegate("No matching cached files")
-            return
-        }
-
-        present(file: folder, driveFileManager: driveFileManager)
-    }
-
-    @objc func reloadDrive(_ notification: Notification) {
-        Task { @MainActor in
-            self.refreshCacheScanLibraryAndUpload(preload: false, isSwitching: false)
-        }
-    }
-
-    // MARK: - Account manager delegate
-
-    func currentAccountNeedsAuthentication() {
-        Task { @MainActor in
-            setRootViewController(SwitchUserViewController.instantiateInNavigationController())
-        }
-    }
-
-    // MARK: - State restoration
-
-    func application(_ application: UIApplication, shouldSaveApplicationState coder: NSCoder) -> Bool {
-        return appRestorationService.shouldSaveApplicationState(coder: coder)
-    }
-
-    func application(_ application: UIApplication, shouldRestoreApplicationState coder: NSCoder) -> Bool {
-        return appRestorationService.shouldRestoreApplicationState(coder: coder)
-    }
-
->>>>>>> 328b1502
     // MARK: - User activity
 
     func application(_ application: UIApplication,
