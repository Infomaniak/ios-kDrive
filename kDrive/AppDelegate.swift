/*
 Infomaniak kDrive - iOS App
 Copyright (C) 2021 Infomaniak Network SA

 This program is free software: you can redistribute it and/or modify
 it under the terms of the GNU General Public License as published by
 the Free Software Foundation, either version 3 of the License, or
 (at your option) any later version.

 This program is distributed in the hope that it will be useful,
 but WITHOUT ANY WARRANTY; without even the implied warranty of
 MERCHANTABILITY or FITNESS FOR A PARTICULAR PURPOSE.  See the
 GNU General Public License for more details.

 You should have received a copy of the GNU General Public License
 along with this program.  If not, see <http://www.gnu.org/licenses/>.
 */

import Atlantis
import AVFoundation
import BackgroundTasks
import CocoaLumberjackSwift
import InfomaniakCore
import InfomaniakCoreUI
import InfomaniakDI
import InfomaniakLogin
import kDriveCore
import kDriveResources
import Kingfisher
import os.log
import StoreKit
import UIKit
import UserNotifications
import VersionChecker

@main
final class AppDelegate: UIResponder, UIApplicationDelegate {
    /// Making sure the DI is registered at a very early stage of the app launch.
    private let dependencyInjectionHook = EarlyDIHook(context: .app)

    private var reachabilityListener: ReachabilityListener!

    @LazyInjectService private var appNavigable: AppNavigable

    @LazyInjectService var infomaniakLogin: InfomaniakLogin
    @LazyInjectService var notificationHelper: NotificationsHelpable
    @LazyInjectService var accountManager: AccountManageable
    @LazyInjectService var backgroundTasksService: BackgroundTasksServiceable
    @LazyInjectService var appRestorationService: AppRestorationServiceable
<<<<<<< HEAD
    @LazyInjectService private var appNavigable: AppNavigable
=======
>>>>>>> 24a06dde
    @LazyInjectService var backgroundDownloadSessionManager: BackgroundDownloadSessionManager
    @LazyInjectService var backgroundUploadSessionManager: BackgroundUploadSessionManager

    // MARK: - UIApplicationDelegate

    func application(_ application: UIApplication,
                     willFinishLaunchingWithOptions launchOptions: [UIApplication.LaunchOptionsKey: Any]? = nil) -> Bool {
        Logging.initLogging()
        Log.appDelegate("Application starting in foreground ? \(UIApplication.shared.applicationState != .background)")
        ImageCache.default.memoryStorage.config.totalCostLimit = Constants.memoryCacheSizeLimit
        reachabilityListener = ReachabilityListener.instance
        ApiEnvironment.current = .prod

        // Start audio session
        do {
            try AVAudioSession.sharedInstance().setCategory(.playback)
        } catch {
            Log.appDelegate("Error while setting playback audio category", level: .error)
            SentryDebug.capture(error: error)
        }

        backgroundTasksService.registerBackgroundTasks()

        // In some cases the application can show the old Nextcloud import notification badge
        UIApplication.shared.applicationIconBadgeNumber = 0
        notificationHelper.askForPermissions()
        notificationHelper.registerCategories()
        UNUserNotificationCenter.current().delegate = self

        if CommandLine.arguments.contains("testing") {
            UIView.setAnimationsEnabled(false)
        }

        // Attach an observer to the payment queue.
        SKPaymentQueue.default().add(StoreObserver.shared)

        return true
    }

    func application(_ application: UIApplication,
                     didFinishLaunchingWithOptions launchOptions: [UIApplication.LaunchOptionsKey: Any]?) -> Bool {
        Log.appDelegate("application didFinishLaunchingWithOptions")
        // Register for remote notifications. This shows a permission dialog on first run, to
        // show the dialog at a more appropriate time move this registration accordingly.
        // [START register_for_notifications]
        // For iOS 10 display notification (sent via APNS)
        UNUserNotificationCenter.current().delegate = self
        let authOptions: UNAuthorizationOptions = [.alert, .badge, .sound]
        UNUserNotificationCenter.current().requestAuthorization(options: authOptions) { _, _ in
            // META: keep SonarCloud happy
        }
        application.registerForRemoteNotifications()

        return true
    }

    func applicationWillTerminate(_ application: UIApplication) {
        Log.appDelegate("applicationWillTerminate")

        // Remove the observer.
        SKPaymentQueue.default().remove(StoreObserver.shared)

        // Gracefully suspend upload/download queue before exiting.
        // Running operations will go on, but at least no more operations will start
        DownloadQueue.instance.suspendAllOperations()
        DownloadQueue.instance.cancelAllOperations()

        @InjectService var uploadQueue: UploadQueueable
        uploadQueue.suspendAllOperations()
        uploadQueue.rescheduleRunningOperations()

        // Await on upload queue to terminate gracefully, if time allows for it.
        let group = TolerantDispatchGroup()
        uploadQueue.waitForCompletion {
            // Clean temp files once the upload queue is stoped if needed
            @LazyInjectService var freeSpaceService: FreeSpaceService
            freeSpaceService.cleanCacheIfAlmostFull()

            group.leave()
        }

        // The documentation specifies `approximately five seconds [to] return` from applicationWillTerminate
        // Therefore to not display a crash feedback on TestFlight, we give up after 4.5 seconds
        DispatchQueue.global(qos: .userInitiated).asyncAfter(deadline: .now() + AppDelegateConstants.closeApplicationGiveUpTime) {
            group.leave()
        }

        group.enter()
        group.wait()
    }

    func application(_ application: UIApplication, didFailToRegisterForRemoteNotificationsWithError error: Error) {
        Log.appDelegate("Unable to register for remote notifications: \(error.localizedDescription)", level: .error)
    }

    func application(_ app: UIApplication, open url: URL, options: [UIApplication.OpenURLOptionsKey: Any] = [:]) -> Bool {
        Log.appDelegate("application app open url\(url)")

        return DeeplinkParser().parse(url: url)
    }

    func application(_ application: UIApplication,
                     open url: URL,
                     sourceApplication: String?,
                     annotation: Any) -> Bool {
        Log.appDelegate("application open url:\(url)) sourceApplication:\(sourceApplication)")
        return infomaniakLogin.handleRedirectUri(url: url)
    }

    // MARK: - User activity

    func application(_ application: UIApplication,
                     continue userActivity: NSUserActivity,
                     restorationHandler: @escaping ([UIUserActivityRestoring]?) -> Void) -> Bool {
        Log.appDelegate("application continue restorationHandler")
        // Get URL components from the incoming user activity.
        guard userActivity.activityType == NSUserActivityTypeBrowsingWeb,
              let incomingURL = userActivity.webpageURL,
              let components = URLComponents(url: incomingURL, resolvingAgainstBaseURL: true) else {
            return false
        }

        // Check for specific URL components that you need.
        return UniversalLinksHelper.handlePath(components.path, appDelegate: self)
    }
}

// MARK: - User notification center delegate

extension AppDelegate: UNUserNotificationCenterDelegate {
    // In Foreground
    func userNotificationCenter(_ center: UNUserNotificationCenter,
                                willPresent notification: UNNotification,
                                withCompletionHandler completionHandler: @escaping (UNNotificationPresentationOptions) -> Void) {
        _ = notification.request.content.userInfo

        completionHandler([.alert, .sound])
    }

    func userNotificationCenter(_ center: UNUserNotificationCenter,
                                didReceive response: UNNotificationResponse,
                                withCompletionHandler completionHandler: @escaping () -> Void) {
        let userInfo = response.notification.request.content.userInfo

        switch response.notification.request.trigger {
        case is UNPushNotificationTrigger:
            processPushNotification(response.notification)
        default:
            if response.notification.request.content.categoryIdentifier == NotificationsHelper.CategoryIdentifier.upload {
                // Upload notification
                let parentId = userInfo[NotificationsHelper.UserInfoKey.parentId] as? Int

                switch response.actionIdentifier {
                case UNNotificationDefaultActionIdentifier:
                    // Notification tapped: open parent folder
                    if let parentId,
                       let driveFileManager = accountManager.currentDriveFileManager,
                       let folder = driveFileManager.getCachedFile(id: parentId) {
                        appNavigable.present(file: folder, driveFileManager: driveFileManager)
                    }
                default:
                    break
                }
            } else if response.notification.request.content.categoryIdentifier == NotificationsHelper.CategoryIdentifier
                .photoSyncError {
                // Show photo sync settings
                appNavigable.showPhotoSyncSettings()
            } else {
                // Handle other notification types...
            }
        }

        completionHandler()
    }

    private func processPushNotification(_ notification: UNNotification) {
        UIApplication.shared.applicationIconBadgeNumber = 0
//        PROCESS NOTIFICATION
//        let userInfo = notification.request.content.userInfo
//
//        let parentId = Int(userInfo["parentId"] as? String ?? "")
//        if let parentId = parentId,
//           let driveFileManager = accountManager.currentDriveFileManager,
//           let folder = driveFileManager.getCachedFile(id: parentId) {
//            present(file: folder, driveFileManager: driveFileManager)
//        }
//
//        Messaging.messaging().appDidReceiveMessage(userInfo)
    }
}<|MERGE_RESOLUTION|>--- conflicted
+++ resolved
@@ -40,17 +40,12 @@
 
     private var reachabilityListener: ReachabilityListener!
 
-    @LazyInjectService private var appNavigable: AppNavigable
-
     @LazyInjectService var infomaniakLogin: InfomaniakLogin
     @LazyInjectService var notificationHelper: NotificationsHelpable
     @LazyInjectService var accountManager: AccountManageable
     @LazyInjectService var backgroundTasksService: BackgroundTasksServiceable
     @LazyInjectService var appRestorationService: AppRestorationServiceable
-<<<<<<< HEAD
-    @LazyInjectService private var appNavigable: AppNavigable
-=======
->>>>>>> 24a06dde
+    @LazyInjectService var appNavigable: AppNavigable
     @LazyInjectService var backgroundDownloadSessionManager: BackgroundDownloadSessionManager
     @LazyInjectService var backgroundUploadSessionManager: BackgroundUploadSessionManager
 
