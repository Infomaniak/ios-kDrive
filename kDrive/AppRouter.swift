/*
 Infomaniak kDrive - iOS App
 Copyright (C) 2024 Infomaniak Network SA

 This program is free software: you can redistribute it and/or modify
 it under the terms of the GNU General Public License as published by
 the Free Software Foundation, either version 3 of the License, or
 (at your option) any later version.

 This program is distributed in the hope that it will be useful,
 but WITHOUT ANY WARRANTY; without even the implied warranty of
 MERCHANTABILITY or FITNESS FOR A PARTICULAR PURPOSE.  See the
 GNU General Public License for more details.

 You should have received a copy of the GNU General Public License
 along with this program.  If not, see <http://www.gnu.org/licenses/>.
 */

import InfomaniakCore
import InfomaniakCoreUIKit
import InfomaniakDI
import kDriveCore
import kDriveResources
import SafariServices
import UIKit
import VersionChecker

public struct AppRouter: AppNavigable {
    @LazyInjectService private var appExtensionRouter: AppExtensionRoutable
    @LazyInjectService private var appRestorationService: AppRestorationServiceable
    @LazyInjectService private var driveInfosManager: DriveInfosManager
    @LazyInjectService private var keychainHelper: KeychainHelper
    @LazyInjectService private var reviewManager: ReviewManageable
    @LazyInjectService private var availableOfflineManager: AvailableOfflineManageable
    @LazyInjectService private var accountManager: AccountManageable

    @LazyInjectService var backgroundDownloadSessionManager: BackgroundDownloadSessionManager
    @LazyInjectService var backgroundUploadSessionManager: BackgroundUploadSessionManager

    /// Get the current window from the app scene
    @MainActor private var window: UIWindow? {
        let scene = UIApplication.shared.connectedScenes.first { scene in
            guard let delegate = scene.delegate,
                  delegate is SceneDelegate else {
                return false
            }

            return true
        }

        guard let sceneDelegate = scene?.delegate as? SceneDelegate,
              let window = sceneDelegate.window else {
            return nil
        }

        return window
    }

    @MainActor var sceneUserInfo: [AnyHashable: Any]? {
        guard let scene = window?.windowScene,
              let userInfo = scene.userActivity?.userInfo else {
            return nil
        }

        return userInfo
    }

    // MARK: Routable

    public func navigate(to route: NavigationRoutes) {
        guard let rootViewController = window?.rootViewController else {
            SentryDebug.captureNoWindow()
            Log.sceneDelegate("NavigationManager: Unable to navigate without a root view controller", level: .error)
            return
        }

        // Get presented view controller
        var viewController = rootViewController
        while let presentedViewController = viewController.presentedViewController {
            viewController = presentedViewController
        }

        switch route {
        case .saveFile(let file):
            guard let driveFileManager = accountManager.currentDriveFileManager else {
                Log.sceneDelegate("NavigationManager: Unable to navigate to .saveFile without a DriveFileManager", level: .error)
                return
            }

            showSaveFileVC(from: viewController, driveFileManager: driveFileManager, file: file)

        case .store(let driveId, let userId):
            guard let driveFileManager = accountManager.getDriveFileManager(for: driveId, userId: userId) else {
                Log.sceneDelegate("NavigationManager: Unable to navigate to .store without a DriveFileManager", level: .error)
                return
            }

            // Show store
            showStore(from: viewController, driveFileManager: driveFileManager)
        }
    }

    // MARK: TopmostViewControllerFetchable

    @MainActor public var topMostViewController: UIViewController? {
        var topViewController = window?.rootViewController
        while let presentedViewController = topViewController?.presentedViewController {
            topViewController = presentedViewController
        }
        return topViewController
    }

    // MARK: RouterRootNavigable

    @MainActor public func setRootViewController(_ viewController: UIViewController,
                                                 animated: Bool) {
        guard let window else {
            SentryDebug.captureNoWindow()
            return
        }

        window.rootViewController = viewController
        window.makeKeyAndVisible()

        guard animated else {
            return
        }

        UIView.transition(with: window, duration: 0.3,
                          options: .transitionCrossDissolve,
                          animations: nil,
                          completion: nil)
    }

    @MainActor public func prepareRootViewController(currentState: RootViewControllerState, restoration: Bool) {
        switch currentState {
        case .appLock:
            showAppLock()
        case .mainViewController(let driveFileManager):

            restoreMainUIStackIfPossible(driveFileManager: driveFileManager, restoration: restoration)

            showLaunchFloatingPanel()
            Task {
                await askForReview()
                await askUserToRemovePicturesIfNecessary()
            }
        case .onboarding:
            showOnboarding()
        case .updateRequired:
            showUpdateRequired()
        case .preloading(let currentAccount):
            showPreloading(currentAccount: currentAccount)
        }
    }

    /// Entry point for scene restoration
    @MainActor func restoreMainUIStackIfPossible(driveFileManager: DriveFileManager, restoration: Bool) {
        let shouldRestoreApplicationState = appRestorationService.shouldRestoreApplicationState
        var indexToUse: Int?
        if shouldRestoreApplicationState,
           let sceneUserInfo,
           let index = sceneUserInfo[SceneRestorationKeys.selectedIndex.rawValue] as? Int {
            indexToUse = index
        }

        let tabBarViewController = showMainViewController(driveFileManager: driveFileManager, selectedIndex: indexToUse)

        guard shouldRestoreApplicationState else {
            Log.sceneDelegate("Restoration disabled", level: .error)
            appRestorationService.saveRestorationVersion()
            return
        }

        Task { @MainActor in
            guard restoration, let tabBarViewController else {
                return
            }

            guard let sceneUserInfo,
                  let lastViewControllerString = sceneUserInfo[SceneRestorationKeys.lastViewController.rawValue] as? String,
                  let lastViewController = SceneRestorationScreens(rawValue: lastViewControllerString) else {
                return
            }

            let selectedIndex = tabBarViewController.selectedIndex
            let viewControllers = tabBarViewController.viewControllers
            guard let rootNavigationController = viewControllers?[safe: selectedIndex] as? UINavigationController else {
                Log.sceneDelegate("unable to access navigationController", level: .error)
                return
            }

            switch lastViewController {
            case .FileDetailViewController:
                await restoreFileDetailViewController(
                    driveFileManager: driveFileManager,
                    navigationController: rootNavigationController,
                    sceneUserInfo: sceneUserInfo
                )

            case .FileListViewController:
                await restoreFileListViewController(
                    driveFileManager: driveFileManager,
                    navigationController: rootNavigationController,
                    sceneUserInfo: sceneUserInfo
                )

            case .PreviewViewController:
                await restorePreviewViewController(
                    driveFileManager: driveFileManager,
                    navigationController: rootNavigationController,
                    sceneUserInfo: sceneUserInfo
                )

            case .StoreViewController:
                await restoreStoreViewController(
                    driveFileManager: driveFileManager,
                    navigationController: rootNavigationController,
                    sceneUserInfo: sceneUserInfo
                )
            }
        }
    }

    private func restoreFileDetailViewController(driveFileManager: DriveFileManager,
                                                 navigationController: UINavigationController,
                                                 sceneUserInfo: [AnyHashable: Any]) async {
        guard let fileId = sceneUserInfo[SceneRestorationValues.fileId.rawValue] else {
            Log.sceneDelegate("unable to load file id", level: .error)
            return
        }

        let database = driveFileManager.database
        let frozenFile = database.fetchObject(ofType: File.self) { lazyCollection in
            lazyCollection
                .filter("id == %@", fileId)
                .first?
                .freezeIfNeeded()
        }

        guard let frozenFile else {
            Log.sceneDelegate("unable to load file", level: .error)
            return
        }

        await presentFileDetails(frozenFile: frozenFile,
                                 driveFileManager: driveFileManager,
                                 navigationController: navigationController,
                                 animated: false)
    }

    private func restoreFileListViewController(driveFileManager: DriveFileManager,
                                               navigationController: UINavigationController,
                                               sceneUserInfo: [AnyHashable: Any]) async {
        guard let driveId = sceneUserInfo[SceneRestorationValues.driveId.rawValue] as? Int,
              driveFileManager.drive.id == driveId,
              let fileId = sceneUserInfo[SceneRestorationValues.fileId.rawValue] else {
            Log.sceneDelegate("metadata issue for FileList :\(sceneUserInfo)", level: .error)
            return
        }

        let database = driveFileManager.database
        let frozenFile = database.fetchObject(ofType: File.self) { lazyCollection in
            lazyCollection
                .filter("id == %@", fileId)
                .first?
                .freezeIfNeeded()
        }

        guard let frozenFile else {
            Log.sceneDelegate("unable to load file", level: .error)
            return
        }

        await presentFileList(frozenFolder: frozenFile,
                              driveFileManager: driveFileManager,
                              navigationController: navigationController)
    }

    private func restorePreviewViewController(driveFileManager: DriveFileManager,
                                              navigationController: UINavigationController,
                                              sceneUserInfo: [AnyHashable: Any]) async {
        guard sceneUserInfo[SceneRestorationValues.driveId.rawValue] is Int,
              let fileIds = sceneUserInfo[SceneRestorationValues.Carousel.filesIds.rawValue] as? [Int],
              let currentIndex = sceneUserInfo[SceneRestorationValues.Carousel.currentIndex.rawValue] as? Int,
              let normalFolderHierarchy = sceneUserInfo[SceneRestorationValues.Carousel.normalFolderHierarchy.rawValue] as? Bool,
<<<<<<< HEAD
              let presentationOrigin =
              sceneUserInfo[SceneRestorationValues.Carousel.presentationOrigin.rawValue] as? PresentationOrigin else {
=======
              let rawPresentationOrigin = sceneUserInfo[SceneRestorationValues.Carousel.presentationOrigin.rawValue] as? String,
              let presentationOrigin = PresentationOrigin(rawValue: rawPresentationOrigin) else {
>>>>>>> b713d6b3
            Log.sceneDelegate("metadata issue for PreviewController :\(sceneUserInfo)", level: .error)
            return
        }

        let database = driveFileManager.database
        let frozenFetchedFiles = database.fetchResults(ofType: File.self) { lazyCollection in
            lazyCollection
                .filter("id IN %@", fileIds)
                .freezeIfNeeded()
        }

        let frozenFilesToRestore = Array(frozenFetchedFiles)

        await presentPreviewViewController(
            frozenFiles: frozenFilesToRestore,
            index: currentIndex,
            driveFileManager: driveFileManager,
            normalFolderHierarchy: normalFolderHierarchy,
            presentationOrigin: presentationOrigin,
            navigationController: navigationController,
            animated: false
        )
    }

    private func restoreStoreViewController(driveFileManager: DriveFileManager,
                                            navigationController: UINavigationController,
                                            sceneUserInfo: [AnyHashable: Any]) async {
        guard let driveId = sceneUserInfo[SceneRestorationValues.driveId.rawValue] as? Int,
              driveFileManager.drive.id == driveId else {
            Log.sceneDelegate("unable to load drive id", level: .error)
            return
        }

        await presentStoreViewController(
            driveFileManager: driveFileManager,
            navigationController: navigationController,
            animated: false
        )
    }

    @MainActor public func updateTheme() {
        guard let window else {
            SentryDebug.captureNoWindow()
            return
        }

        window.overrideUserInterfaceStyle = UserDefaults.shared.theme.interfaceStyle
    }

    // MARK: RouterAppNavigable

    @discardableResult
    @MainActor public func showMainViewController(driveFileManager: DriveFileManager,
                                                  selectedIndex: Int?) -> UITabBarController? {
        guard let window else {
            SentryDebug.captureNoWindow()
            return nil
        }

        let currentDriveObjectId = (window.rootViewController as? MainTabViewController)?.driveFileManager.drive.objectId
        guard currentDriveObjectId != driveFileManager.drive.objectId else {
            return nil
        }

        let tabBarViewController = MainTabViewController(driveFileManager: driveFileManager,
                                                         selectedIndex: selectedIndex)

        window.rootViewController = tabBarViewController
        window.makeKeyAndVisible()

        return tabBarViewController
    }

    @MainActor public func showPreloading(currentAccount: Account) {
        guard let window else {
            SentryDebug.captureNoWindow()
            return
        }

        window.rootViewController = PreloadingViewController(currentAccount: currentAccount)
        window.makeKeyAndVisible()
    }

    @MainActor public func showOnboarding() {
        guard let window else {
            SentryDebug.captureNoWindow()
            return
        }

        defer {
            // Clean File Provider domains on first launch in case we had some dangling
            driveInfosManager.deleteAllFileProviderDomains()
        }

        let isNotPresentingOnboarding = window.rootViewController?.isKind(of: OnboardingViewController.self) != true
        guard isNotPresentingOnboarding else {
            return
        }

        keychainHelper.deleteAllTokens()
        window.rootViewController = OnboardingViewController.instantiate()
        window.makeKeyAndVisible()
    }

    @MainActor public func showAppLock() {
        guard let window else {
            SentryDebug.captureNoWindow()
            return
        }

        window.rootViewController = LockedAppViewController.instantiate()
        window.makeKeyAndVisible()
    }

    @MainActor public func showLaunchFloatingPanel() {
        guard let window else {
            SentryDebug.captureNoWindow()
            return
        }

        let launchPanelsController = LaunchPanelsController()
        if let viewController = window.rootViewController {
            launchPanelsController.pickAndDisplayPanel(viewController: viewController)
        }
    }

    @MainActor public func showUpdateRequired() {
        guard let window else {
            SentryDebug.captureNoWindow()
            return
        }

        window.rootViewController = DriveUpdateRequiredViewController()
        window.makeKeyAndVisible()
    }

    @MainActor public func showPhotoSyncSettings() {
        guard let rootViewController = window?.rootViewController as? MainTabViewController else {
            return
        }

        rootViewController.dismiss(animated: false)
        rootViewController.selectedIndex = MainTabBarIndex.profile.rawValue

        guard let navController = rootViewController.selectedViewController as? UINavigationController else {
            return
        }

        let photoSyncSettingsViewController = PhotoSyncSettingsViewController()
        navController.popToRootViewController(animated: false)
        navController.pushViewController(photoSyncSettingsViewController, animated: true)
    }

    public func showSaveFileVC(from viewController: UIViewController, driveFileManager: DriveFileManager, file: ImportedFile) {
        let vc = SaveFileViewController.instantiateInNavigationController(driveFileManager: driveFileManager, file: file)
        viewController.present(vc, animated: true)
    }

    // MARK: AppExtensionRouter

    public func showStore(from viewController: UIViewController, driveFileManager: DriveFileManager) {
        appExtensionRouter.showStore(from: viewController, driveFileManager: driveFileManager)
    }

    // MARK: RouterActionable

    public func askUserToRemovePicturesIfNecessary() async {
        @InjectService var photoCleaner: PhotoLibraryCleanerServiceable
        guard photoCleaner.hasPicturesToRemove else {
            Log.sceneDelegate("No pictures to remove", level: .info)
            return
        }

        Task { @MainActor in
            let alert = AlertTextViewController(title: KDriveResourcesStrings.Localizable.modalDeletePhotosTitle,
                                                message: KDriveResourcesStrings.Localizable.modalDeletePhotosDescription,
                                                action: KDriveResourcesStrings.Localizable.buttonDelete,
                                                destructive: true,
                                                loading: false) {
                Task {
                    @InjectService var photoCleaner: PhotoLibraryCleanerServiceable
                    await photoCleaner.removePicturesScheduledForDeletion()
                }
            }

            window?.rootViewController?.present(alert, animated: true)
        }
    }

    public func askForReview() async {
        guard let presentingViewController = await window?.rootViewController,
              !Bundle.main.isRunningInTestFlight else {
            return
        }

        guard reviewManager.shouldRequestReview() else {
            return
        }

        let appName = Bundle.main.object(forInfoDictionaryKey: "CFBundleName") as! String

        Task { @MainActor in
            let alert = AlertTextViewController(
                title: appName,
                message: KDriveResourcesStrings.Localizable.reviewAlertTitle,
                action: KDriveResourcesStrings.Localizable.buttonYes,
                hasCancelButton: true,
                cancelString: KDriveResourcesStrings.Localizable.buttonNo,
                handler: requestAppStoreReview,
                cancelHandler: openUserReport
            )

            presentingViewController.present(alert, animated: true)
        }
        MatomoUtils.track(eventWithCategory: .appReview, name: "alertPresented")
    }

    @MainActor private func requestAppStoreReview() {
        MatomoUtils.track(eventWithCategory: .appReview, name: "like")
        UserDefaults.shared.appReview = .readyForReview
        reviewManager.requestReview()
    }

    @MainActor private func openUserReport() {
        MatomoUtils.track(eventWithCategory: .appReview, name: "dislike")
        guard let url = URL(string: KDriveResourcesStrings.Localizable.urlUserReportiOS),
              let presentingViewController = window?.rootViewController else {
            return
        }
        UserDefaults.shared.appReview = .feedback
        presentingViewController.present(SFSafariViewController(url: url), animated: true)
    }

    public func refreshCacheScanLibraryAndUpload(preload: Bool, isSwitching: Bool) async {
        Log.sceneDelegate("refreshCacheScanLibraryAndUpload preload:\(preload) isSwitching:\(preload)")

        availableOfflineManager.updateAvailableOfflineFiles(status: ReachabilityListener.instance.currentStatus)

        do {
            try await refreshAccountAndShowMainView()
            await scanLibraryAndRestartUpload()
        } catch DriveError.NoDriveError.noDrive {
            let driveErrorNavigationViewController = await DriveErrorViewController.instantiateInNavigationController(
                errorType: .noDrive,
                drive: nil
            )
            await setRootViewController(driveErrorNavigationViewController, animated: true)
        } catch DriveError.NoDriveError.blocked(let drive), DriveError.NoDriveError.maintenance(let drive) {
            let driveErrorNavigationViewController = await DriveErrorViewController.instantiateInNavigationController(
                errorType: drive.isInTechnicalMaintenance ? .maintenance : .blocked,
                drive: drive
            )
            await setRootViewController(driveErrorNavigationViewController, animated: true)
        } catch {
            await UIConstants.showSnackBarIfNeeded(error: DriveError.unknownError)
            Log.sceneDelegate("Error while updating user account: \(error)", level: .error)
        }
    }

    @MainActor private func refreshAccountAndShowMainView() async throws {
        let oldDriveId = accountManager.currentDriveFileManager?.drive.objectId

        guard let currentAccount = accountManager.currentAccount else {
            Log.sceneDelegate("No account to refresh", level: .error)
            return
        }

        let account = try await accountManager.updateUser(for: currentAccount, registerToken: true)
        let rootViewController = window?.rootViewController as? UpdateAccountDelegate
        rootViewController?.didUpdateCurrentAccountInformations(account)

        if let oldDriveId,
           let newDrive = driveInfosManager.getDrive(primaryKey: oldDriveId),
           !newDrive.inMaintenance {
            // The current drive is still usable, do not switch
            await scanLibraryAndRestartUpload()
            return
        }

        let driveFileManager = try accountManager.getFirstAvailableDriveFileManager(for: account.userId)
        let drive = driveFileManager.drive
        accountManager.setCurrentDriveForCurrentAccount(for: drive.id, userId: drive.userId)
        showMainViewController(driveFileManager: driveFileManager, selectedIndex: nil)
    }

    private func scanLibraryAndRestartUpload() async {
        backgroundUploadSessionManager.reconnectBackgroundTasks()

        Log.sceneDelegate("Restart queue")
        @InjectService var photoUploader: PhotoLibraryUploader
        photoUploader.scheduleNewPicturesForUpload()

        // Resolving an upload queue will restart it if this is the first time
        @InjectService var uploadQueue: UploadQueue
        uploadQueue.rebuildUploadQueueFromObjectsInRealm()
    }

    // MARK: RouterFileNavigable

    @MainActor public func presentPublicShare(
        frozenRootFolder: File,
        publicShareProxy: PublicShareProxy,
        driveFileManager: DriveFileManager,
        apiFetcher: PublicShareApiFetcher
    ) {
        guard let window,
              let rootViewController = window.rootViewController else {
            fatalError("TODO: lazy load a rootViewController")
        }

        guard let rootViewController = window.rootViewController as? MainTabViewController else {
            fatalError("Root is not a MainTabViewController")
            return
        }

        // TODO: Fix access right
        guard !frozenRootFolder.isDisabled else {
            fatalError("isDisabled")
            return
        }

        rootViewController.dismiss(animated: false) {
            rootViewController.selectedIndex = MainTabBarIndex.files.rawValue

            guard let navigationController = rootViewController.selectedViewController as? UINavigationController else {
                return
            }

            // TODO: i18n
            let configuration = FileListViewModel.Configuration(selectAllSupported: true,
                                                                rootTitle: "public share",
                                                                emptyViewType: .emptyFolder,
                                                                supportsDrop: false,
                                                                leftBarButtons: [.cancel],
                                                                rightBarButtons: [.downloadAll],
                                                                matomoViewPath: [
                                                                    MatomoUtils.Views.menu.displayName,
                                                                    "publicShare"
                                                                ])

            let viewModel = PublicShareViewModel(publicShareProxy: publicShareProxy,
                                                 sortType: .nameAZ,
                                                 driveFileManager: driveFileManager,
                                                 currentDirectory: frozenRootFolder,
                                                 apiFetcher: apiFetcher,
                                                 configuration: configuration)
            let viewController = FileListViewController(viewModel: viewModel)
            viewModel.viewControllerDismissable = viewController

            let publicShareNavigationController = UINavigationController(rootViewController: viewController)
            publicShareNavigationController.modalPresentationStyle = .fullScreen
            publicShareNavigationController.modalTransitionStyle = .coverVertical

            navigationController.present(publicShareNavigationController, animated: true, completion: nil)
        }
    }

    @MainActor public func present(file: File, driveFileManager: DriveFileManager) {
        present(file: file, driveFileManager: driveFileManager, office: false)
    }

    @MainActor public func present(file: File, driveFileManager: DriveFileManager, office: Bool) {
        guard let rootViewController = window?.rootViewController as? MainTabViewController else {
            return
        }

        rootViewController.dismiss(animated: false) {
            rootViewController.selectedIndex = MainTabBarIndex.files.rawValue

            guard let navController = rootViewController.selectedViewController as? UINavigationController else {
                return
            }

            guard !file.isRoot else { return }

            if let fileListViewController = navController.topViewController as? FileListViewController {
                guard fileListViewController.viewModel.currentDirectory.id != file.id else {
                    return
                }

                navController.popToRootViewController(animated: false)
            }

            guard let rootMenuViewController = navController.topViewController as? RootMenuViewController else {
                return
            }

            if office {
                OnlyOfficeViewController.open(driveFileManager: driveFileManager,
                                              file: file,
                                              viewController: rootMenuViewController)
            } else {
                let filePresenter = FilePresenter(viewController: rootMenuViewController)
                filePresenter.present(for: file,
                                      files: [file],
                                      driveFileManager: driveFileManager,
                                      normalFolderHierarchy: false)
            }
        }
    }

    @MainActor public func presentFileList(
        frozenFolder: File,
        driveFileManager: DriveFileManager,
        navigationController: UINavigationController
    ) {
        assert(frozenFolder.realm == nil || frozenFolder.isFrozen, "expecting this realm object to be thread safe")
        assert(frozenFolder.isDirectory, "This will only work for folders")

        guard let topViewController = navigationController.topViewController else {
            Log.sceneDelegate("unable to presentFileList, no topViewController", level: .error)
            return
        }

        FilePresenter(viewController: topViewController)
            .presentDirectory(for: frozenFolder,
                              driveFileManager: driveFileManager,
                              animated: false,
                              completion: nil)
    }

    @MainActor public func presentPreviewViewController(
        frozenFiles: [File],
        index: Int,
        driveFileManager: DriveFileManager,
        normalFolderHierarchy: Bool,
        presentationOrigin: PresentationOrigin,
        navigationController: UINavigationController,
        animated: Bool
    ) {
        guard index <= frozenFiles.count else {
            Log.sceneDelegate("unable to presentPreviewViewController, invalid data", level: .error)
            return
        }

        let previewViewController = PreviewViewController.instantiate(files: frozenFiles,
                                                                      index: index,
                                                                      driveFileManager: driveFileManager,
                                                                      normalFolderHierarchy: normalFolderHierarchy,
                                                                      presentationOrigin: presentationOrigin)
        navigationController.pushViewController(previewViewController, animated: animated)
    }

    @MainActor public func presentFileDetails(
        frozenFile: File,
        driveFileManager: DriveFileManager,
        navigationController: UINavigationController,
        animated: Bool
    ) {
        assert(frozenFile.realm == nil || frozenFile.isFrozen, "expecting this realm object to be thread safe")

        let fileDetailViewController = FileDetailViewController.instantiate(
            driveFileManager: driveFileManager,
            file: frozenFile
        )

        navigationController.pushViewController(fileDetailViewController, animated: animated)
    }

    @MainActor public func presentStoreViewController(
        driveFileManager: DriveFileManager,
        navigationController: UINavigationController,
        animated: Bool
    ) {
        let storeViewController = StoreViewController.instantiate(driveFileManager: driveFileManager)
        navigationController.pushViewController(storeViewController, animated: animated)
    }

    @MainActor public func presentAccountViewController(
        navigationController: UINavigationController,
        animated: Bool
    ) {
        let accountViewController = SwitchUserViewController.instantiate()
        navigationController.pushViewController(accountViewController, animated: animated)
    }
}<|MERGE_RESOLUTION|>--- conflicted
+++ resolved
@@ -284,13 +284,8 @@
               let fileIds = sceneUserInfo[SceneRestorationValues.Carousel.filesIds.rawValue] as? [Int],
               let currentIndex = sceneUserInfo[SceneRestorationValues.Carousel.currentIndex.rawValue] as? Int,
               let normalFolderHierarchy = sceneUserInfo[SceneRestorationValues.Carousel.normalFolderHierarchy.rawValue] as? Bool,
-<<<<<<< HEAD
-              let presentationOrigin =
-              sceneUserInfo[SceneRestorationValues.Carousel.presentationOrigin.rawValue] as? PresentationOrigin else {
-=======
               let rawPresentationOrigin = sceneUserInfo[SceneRestorationValues.Carousel.presentationOrigin.rawValue] as? String,
               let presentationOrigin = PresentationOrigin(rawValue: rawPresentationOrigin) else {
->>>>>>> b713d6b3
             Log.sceneDelegate("metadata issue for PreviewController :\(sceneUserInfo)", level: .error)
             return
         }
