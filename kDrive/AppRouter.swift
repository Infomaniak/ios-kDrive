/*
 Infomaniak kDrive - iOS App
 Copyright (C) 2024 Infomaniak Network SA

 This program is free software: you can redistribute it and/or modify
 it under the terms of the GNU General Public License as published by
 the Free Software Foundation, either version 3 of the License, or
 (at your option) any later version.

 This program is distributed in the hope that it will be useful,
 but WITHOUT ANY WARRANTY; without even the implied warranty of
 MERCHANTABILITY or FITNESS FOR A PARTICULAR PURPOSE.  See the
 GNU General Public License for more details.

 You should have received a copy of the GNU General Public License
 along with this program.  If not, see <http://www.gnu.org/licenses/>.
 */

import InfomaniakCore
import InfomaniakCoreUIKit
import InfomaniakDI
import InfomaniakLogin
import kDriveCore
import kDriveResources
import SafariServices
import UIKit
import VersionChecker

public struct AppRouter: AppNavigable {
    @LazyInjectService private var appExtensionRouter: AppExtensionRoutable
    @LazyInjectService private var appRestorationService: AppRestorationServiceable
    @LazyInjectService private var driveInfosManager: DriveInfosManager
    @LazyInjectService private var keychainHelper: KeychainHelper
    @LazyInjectService private var reviewManager: ReviewManageable
    @LazyInjectService private var availableOfflineManager: AvailableOfflineManageable
    @LazyInjectService private var accountManager: AccountManageable
    @LazyInjectService private var infomaniakLogin: InfomaniakLoginable

    @LazyInjectService var backgroundDownloadSessionManager: BackgroundDownloadSessionManager
    @LazyInjectService var backgroundUploadSessionManager: BackgroundUploadSessionManager

    /// Get the current window from the app scene
    @MainActor private var window: UIWindow? {
        let scene = UIApplication.shared.connectedScenes.first { scene in
            guard let delegate = scene.delegate,
                  delegate is SceneDelegate else {
                return false
            }

            return true
        }

        guard let sceneDelegate = scene?.delegate as? SceneDelegate,
              let window = sceneDelegate.window else {
            return nil
        }

        return window
    }

    @MainActor var sceneUserInfo: [AnyHashable: Any]? {
        guard let scene = window?.windowScene,
              let userInfo = scene.userActivity?.userInfo else {
            return nil
        }

        return userInfo
    }

    // MARK: Routable

    public func navigate(to route: NavigationRoutes) {
        guard let rootViewController = window?.rootViewController else {
            SentryDebug.captureNoWindow()
            Log.sceneDelegate("NavigationManager: Unable to navigate without a root view controller", level: .error)
            return
        }

        // Get presented view controller
        var viewController = rootViewController
        while let presentedViewController = viewController.presentedViewController {
            viewController = presentedViewController
        }

        switch route {
        case .saveFiles(let files):
            guard let driveFileManager = accountManager.currentDriveFileManager else {
                Log.sceneDelegate("NavigationManager: Unable to navigate to .saveFile without a DriveFileManager", level: .error)
                return
            }

            showSaveFileVC(from: viewController, driveFileManager: driveFileManager, files: files)

        case .store(let driveId, let userId):
            guard let driveFileManager = accountManager.getDriveFileManager(for: driveId, userId: userId) else {
                Log.sceneDelegate("NavigationManager: Unable to navigate to .store without a DriveFileManager", level: .error)
                return
            }

            // Show store
            showStore(from: viewController, driveFileManager: driveFileManager)
        }
    }

    // MARK: TopmostViewControllerFetchable

    @MainActor public var topMostViewController: UIViewController? {
        var topViewController = window?.rootViewController
        while let presentedViewController = topViewController?.presentedViewController {
            topViewController = presentedViewController
        }
        return topViewController
    }

    // MARK: RouterRootNavigable

    @MainActor public func setRootViewController(_ viewController: UIViewController,
                                                 animated: Bool) {
        guard let window else {
            SentryDebug.captureNoWindow()
            return
        }

        window.rootViewController = viewController
        window.makeKeyAndVisible()

        guard animated else {
            return
        }

        UIView.transition(with: window, duration: 0.3,
                          options: .transitionCrossDissolve,
                          animations: nil,
                          completion: nil)
    }

    @MainActor public func prepareRootViewController(currentState: RootViewControllerState, restoration: Bool) {
        switch currentState {
        case .appLock:
            showAppLock()
        case .mainViewController(let driveFileManager):

            restoreMainUIStackIfPossible(driveFileManager: driveFileManager, restoration: restoration)

            showLaunchFloatingPanel()
            Task {
                await askForReview()
                await askUserToRemovePicturesIfNecessary()
            }
        case .onboarding:
            showOnboarding()
        case .updateRequired:
            showUpdateRequired()
        case .preloading(let currentAccount):
            showPreloading(currentAccount: currentAccount)
        }
    }

    /// Entry point for scene restoration
    @MainActor func restoreMainUIStackIfPossible(driveFileManager: DriveFileManager, restoration: Bool) {
        let shouldRestoreApplicationState = appRestorationService.shouldRestoreApplicationState
        var indexToUse: Int?
        if shouldRestoreApplicationState,
           let sceneUserInfo,
           let index = sceneUserInfo[SceneRestorationKeys.selectedIndex.rawValue] as? Int {
            indexToUse = index
        }

        let tabBarViewController = showMainViewController(driveFileManager: driveFileManager, selectedIndex: indexToUse)

        guard shouldRestoreApplicationState else {
            Log.sceneDelegate("Restoration disabled", level: .error)
            appRestorationService.saveRestorationVersion()
            return
        }

        Task { @MainActor in
            guard restoration, let tabBarViewController else {
                return
            }

            guard let sceneUserInfo,
                  let lastViewControllerString = sceneUserInfo[SceneRestorationKeys.lastViewController.rawValue] as? String,
                  let lastViewController = SceneRestorationScreens(rawValue: lastViewControllerString) else {
                return
            }

            let selectedIndex = tabBarViewController.selectedIndex
            let viewControllers = tabBarViewController.viewControllers
            guard let rootNavigationController = viewControllers?[safe: selectedIndex] as? UINavigationController else {
                Log.sceneDelegate("unable to access navigationController", level: .error)
                return
            }

            switch lastViewController {
            case .FileDetailViewController:
                await restoreFileDetailViewController(
                    driveFileManager: driveFileManager,
                    navigationController: rootNavigationController,
                    sceneUserInfo: sceneUserInfo
                )

            case .FileListViewController:
                await restoreFileListViewController(
                    driveFileManager: driveFileManager,
                    navigationController: rootNavigationController,
                    sceneUserInfo: sceneUserInfo
                )

            case .PreviewViewController:
                await restorePreviewViewController(
                    driveFileManager: driveFileManager,
                    navigationController: rootNavigationController,
                    sceneUserInfo: sceneUserInfo
                )

            case .StoreViewController:
                await restoreStoreViewController(
                    driveFileManager: driveFileManager,
                    navigationController: rootNavigationController,
                    sceneUserInfo: sceneUserInfo
                )
            }
        }
    }

    private func restoreFileDetailViewController(driveFileManager: DriveFileManager,
                                                 navigationController: UINavigationController,
                                                 sceneUserInfo: [AnyHashable: Any]) async {
        guard let fileId = sceneUserInfo[SceneRestorationValues.fileId.rawValue] else {
            Log.sceneDelegate("unable to load file id", level: .error)
            return
        }

        let database = driveFileManager.database
        let frozenFile = database.fetchObject(ofType: File.self) { lazyCollection in
            lazyCollection
                .filter("id == %@", fileId)
                .first?
                .freezeIfNeeded()
        }

        guard let frozenFile else {
            Log.sceneDelegate("unable to load file", level: .error)
            return
        }

        await presentFileDetails(frozenFile: frozenFile,
                                 driveFileManager: driveFileManager,
                                 navigationController: navigationController,
                                 animated: false)
    }

    private func restoreFileListViewController(driveFileManager: DriveFileManager,
                                               navigationController: UINavigationController,
                                               sceneUserInfo: [AnyHashable: Any]) async {
        guard let driveId = sceneUserInfo[SceneRestorationValues.driveId.rawValue] as? Int,
              driveFileManager.drive.id == driveId,
              let fileId = sceneUserInfo[SceneRestorationValues.fileId.rawValue] else {
            Log.sceneDelegate("metadata issue for FileList :\(sceneUserInfo)", level: .error)
            return
        }

        let database = driveFileManager.database
        let frozenFile = database.fetchObject(ofType: File.self) { lazyCollection in
            lazyCollection
                .filter("id == %@", fileId)
                .first?
                .freezeIfNeeded()
        }

        guard let frozenFile else {
            Log.sceneDelegate("unable to load file", level: .error)
            return
        }

        await presentFileList(frozenFolder: frozenFile,
                              driveFileManager: driveFileManager,
                              navigationController: navigationController)
    }

    private func restorePreviewViewController(driveFileManager: DriveFileManager,
                                              navigationController: UINavigationController,
                                              sceneUserInfo: [AnyHashable: Any]) async {
        guard sceneUserInfo[SceneRestorationValues.driveId.rawValue] is Int,
              let fileIds = sceneUserInfo[SceneRestorationValues.Carousel.filesIds.rawValue] as? [Int],
              let currentIndex = sceneUserInfo[SceneRestorationValues.Carousel.currentIndex.rawValue] as? Int,
              let normalFolderHierarchy = sceneUserInfo[SceneRestorationValues.Carousel.normalFolderHierarchy.rawValue] as? Bool,
              let rawPresentationOrigin = sceneUserInfo[SceneRestorationValues.Carousel.presentationOrigin.rawValue] as? String,
              let presentationOrigin = PresentationOrigin(rawValue: rawPresentationOrigin) else {
            Log.sceneDelegate("metadata issue for PreviewController :\(sceneUserInfo)", level: .error)
            return
        }

        let database = driveFileManager.database
        let frozenFetchedFiles = database.fetchResults(ofType: File.self) { lazyCollection in
            lazyCollection
                .filter("id IN %@", fileIds)
                .freezeIfNeeded()
        }

        let frozenFilesToRestore = Array(frozenFetchedFiles)

        await presentPreviewViewController(
            frozenFiles: frozenFilesToRestore,
            index: currentIndex,
            driveFileManager: driveFileManager,
            normalFolderHierarchy: normalFolderHierarchy,
            presentationOrigin: presentationOrigin,
            navigationController: navigationController,
            animated: false
        )
    }

    private func restoreStoreViewController(driveFileManager: DriveFileManager,
                                            navigationController: UINavigationController,
                                            sceneUserInfo: [AnyHashable: Any]) async {
        guard let driveId = sceneUserInfo[SceneRestorationValues.driveId.rawValue] as? Int,
              driveFileManager.drive.id == driveId else {
            Log.sceneDelegate("unable to load drive id", level: .error)
            return
        }

        await presentStoreViewController(
            driveFileManager: driveFileManager,
            navigationController: navigationController,
            animated: false
        )
    }

    @MainActor public func updateTheme() {
        guard let window else {
            SentryDebug.captureNoWindow()
            return
        }

        window.overrideUserInterfaceStyle = UserDefaults.shared.theme.interfaceStyle
    }

    // MARK: RouterAppNavigable

    @discardableResult
    @MainActor public func showMainViewController(driveFileManager: DriveFileManager,
                                                  selectedIndex: Int?) -> UITabBarController? {
        guard let window else {
            SentryDebug.captureNoWindow()
            return nil
        }

        let currentDriveObjectId = (window.rootViewController as? MainTabViewController)?.driveFileManager.drive.objectId
        guard currentDriveObjectId != driveFileManager.drive.objectId else {
            return nil
        }

        let tabBarViewController = MainTabViewController(driveFileManager: driveFileManager,
                                                         selectedIndex: selectedIndex)

        window.rootViewController = tabBarViewController
        window.makeKeyAndVisible()

        return tabBarViewController
    }

    @MainActor public func showPreloading(currentAccount: Account) {
        guard let window else {
            SentryDebug.captureNoWindow()
            return
        }

        window.rootViewController = PreloadingViewController(currentAccount: currentAccount)
        window.makeKeyAndVisible()
    }

    @MainActor public func showOnboarding() {
        guard let window else {
            SentryDebug.captureNoWindow()
            return
        }

        defer {
            // Clean File Provider domains on first launch in case we had some dangling
            driveInfosManager.deleteAllFileProviderDomains()
        }

        let isNotPresentingOnboarding = window.rootViewController?.isKind(of: OnboardingViewController.self) != true
        guard isNotPresentingOnboarding else {
            return
        }

        keychainHelper.deleteAllTokens()
        window.rootViewController = OnboardingViewController.instantiate()
        window.makeKeyAndVisible()
    }

    @MainActor public func showAppLock() {
        guard let window else {
            SentryDebug.captureNoWindow()
            return
        }

        window.rootViewController = LockedAppViewController.instantiate()
        window.makeKeyAndVisible()
    }

    @MainActor public func showLaunchFloatingPanel() {
        guard let window else {
            SentryDebug.captureNoWindow()
            return
        }

        let launchPanelsController = LaunchPanelsController()
        if let viewController = window.rootViewController {
            launchPanelsController.pickAndDisplayPanel(viewController: viewController)
        }
    }

    @MainActor public func showUpdateRequired() {
        guard let window else {
            SentryDebug.captureNoWindow()
            return
        }

        window.rootViewController = DriveUpdateRequiredViewController()
        window.makeKeyAndVisible()
    }

    @MainActor public func showPhotoSyncSettings() {
        guard let rootViewController = window?.rootViewController as? MainTabViewController else {
            return
        }

        rootViewController.dismiss(animated: false)
        rootViewController.selectedIndex = MainTabBarIndex.profile.rawValue

        guard let navController = rootViewController.selectedViewController as? UINavigationController else {
            return
        }

        let photoSyncSettingsViewController = PhotoSyncSettingsViewController()
        navController.popToRootViewController(animated: false)
        navController.pushViewController(photoSyncSettingsViewController, animated: true)
    }

    public func showSaveFileVC(from viewController: UIViewController, driveFileManager: DriveFileManager, files: [ImportedFile]) {
        let vc = SaveFileViewController.instantiateInNavigationController(driveFileManager: driveFileManager, files: files)
        viewController.present(vc, animated: true)
    }

    @MainActor public func showRegister(delegate: InfomaniakLoginDelegate) {
        guard let topMostViewController else {
            return
        }

        MatomoUtils.track(eventWithCategory: .account, name: "openCreationWebview")
        let registerViewController = RegisterViewController.instantiateInNavigationController(delegate: delegate)
        topMostViewController.present(registerViewController, animated: true)
    }

    @MainActor public func showLogin(delegate: InfomaniakLoginDelegate) {
        guard let topMostViewController else {
            return
        }

        MatomoUtils.track(eventWithCategory: .account, name: "openLoginWebview")
        infomaniakLogin.webviewLoginFrom(viewController: topMostViewController,
                                         hideCreateAccountButton: true,
                                         delegate: delegate)
    }

    // MARK: AppExtensionRouter

    public func showStore(from viewController: UIViewController, driveFileManager: DriveFileManager) {
        appExtensionRouter.showStore(from: viewController, driveFileManager: driveFileManager)
    }

    // MARK: RouterActionable

    public func askUserToRemovePicturesIfNecessary() async {
        @InjectService var photoCleaner: PhotoLibraryCleanerServiceable
        guard photoCleaner.hasPicturesToRemove else {
            Log.sceneDelegate("No pictures to remove", level: .info)
            return
        }

        Task { @MainActor in
            let alert = AlertTextViewController(title: KDriveResourcesStrings.Localizable.modalDeletePhotosTitle,
                                                message: KDriveResourcesStrings.Localizable.modalDeletePhotosDescription,
                                                action: KDriveResourcesStrings.Localizable.buttonDelete,
                                                destructive: true,
                                                loading: false) {
                Task {
                    @InjectService var photoCleaner: PhotoLibraryCleanerServiceable
                    await photoCleaner.removePicturesScheduledForDeletion()
                }
            }

            window?.rootViewController?.present(alert, animated: true)
        }
    }

    public func askForReview() async {
        guard let presentingViewController = await window?.rootViewController,
              !Bundle.main.isRunningInTestFlight else {
            return
        }

        guard reviewManager.shouldRequestReview() else {
            return
        }

        let appName = Bundle.main.object(forInfoDictionaryKey: "CFBundleName") as! String

        Task { @MainActor in
            let alert = AlertTextViewController(
                title: appName,
                message: KDriveResourcesStrings.Localizable.reviewAlertTitle,
                action: KDriveResourcesStrings.Localizable.buttonYes,
                hasCancelButton: true,
                cancelString: KDriveResourcesStrings.Localizable.buttonNo,
                handler: requestAppStoreReview,
                cancelHandler: openUserReport
            )

            presentingViewController.present(alert, animated: true)
        }
        MatomoUtils.track(eventWithCategory: .appReview, name: "alertPresented")
    }

    @MainActor private func requestAppStoreReview() {
        MatomoUtils.track(eventWithCategory: .appReview, name: "like")
        UserDefaults.shared.appReview = .readyForReview
        reviewManager.requestReview()
    }

    @MainActor private func openUserReport() {
        MatomoUtils.track(eventWithCategory: .appReview, name: "dislike")
        guard let url = URL(string: KDriveResourcesStrings.Localizable.urlUserReportiOS),
              let presentingViewController = window?.rootViewController else {
            return
        }
        UserDefaults.shared.appReview = .feedback
        presentingViewController.present(SFSafariViewController(url: url), animated: true)
    }

    public func refreshCacheScanLibraryAndUpload(preload: Bool, isSwitching: Bool) async {
        Log.sceneDelegate("refreshCacheScanLibraryAndUpload preload:\(preload) isSwitching:\(preload)")

        availableOfflineManager.updateAvailableOfflineFiles(status: ReachabilityListener.instance.currentStatus)

        do {
            try await refreshAccountAndShowMainView()
            await scanLibraryAndRestartUpload()
        } catch DriveError.NoDriveError.noDrive {
            let driveErrorNavigationViewController = await DriveErrorViewController.instantiateInNavigationController(
                errorType: .noDrive,
                drive: nil
            )
            await setRootViewController(driveErrorNavigationViewController, animated: true)
        } catch DriveError.NoDriveError.blocked(let drive), DriveError.NoDriveError.maintenance(let drive) {
            let driveErrorNavigationViewController = await DriveErrorViewController.instantiateInNavigationController(
                errorType: drive.isInTechnicalMaintenance ? .maintenance : .blocked,
                drive: drive
            )
            await setRootViewController(driveErrorNavigationViewController, animated: true)
        } catch {
            await UIConstants.showSnackBarIfNeeded(error: DriveError.unknownError)
            Log.sceneDelegate("Error while updating user account: \(error)", level: .error)
        }
    }

    @MainActor private func refreshAccountAndShowMainView() async throws {
        let oldDriveId = accountManager.currentDriveFileManager?.drive.objectId

        guard let currentAccount = accountManager.currentAccount else {
            Log.sceneDelegate("No account to refresh", level: .error)
            return
        }

        let account = try await accountManager.updateUser(for: currentAccount, registerToken: true)
        let rootViewController = window?.rootViewController as? UpdateAccountDelegate
        rootViewController?.didUpdateCurrentAccountInformations(account)

        if let oldDriveId,
           let newDrive = driveInfosManager.getDrive(primaryKey: oldDriveId),
           !newDrive.inMaintenance {
            // The current drive is still usable, do not switch
            await scanLibraryAndRestartUpload()
            return
        }

        let driveFileManager = try accountManager.getFirstAvailableDriveFileManager(for: account.userId)
        let drive = driveFileManager.drive
        accountManager.setCurrentDriveForCurrentAccount(for: drive.id, userId: drive.userId)
        showMainViewController(driveFileManager: driveFileManager, selectedIndex: nil)
    }

    private func scanLibraryAndRestartUpload() async {
        backgroundUploadSessionManager.reconnectBackgroundTasks()

        Log.sceneDelegate("Restart queue")
        @InjectService var photoUploader: PhotoLibraryUploader
        photoUploader.scheduleNewPicturesForUpload()

        // Resolving an upload queue will restart it if this is the first time
        @InjectService var uploadQueue: UploadQueue
        uploadQueue.rebuildUploadQueueFromObjectsInRealm()
    }

    // MARK: RouterFileNavigable

    @MainActor public func presentPublicShareLocked(_ destinationURL: URL) {
        guard let window,
              let rootViewController = window.rootViewController else {
            return
        }

        rootViewController.dismiss(animated: false) {
            let viewController = LockedFolderViewController()
            viewController.destinationURL = destinationURL
            let publicShareNavigationController = UINavigationController(rootViewController: viewController)
            publicShareNavigationController.modalPresentationStyle = .fullScreen
            publicShareNavigationController.modalTransitionStyle = .coverVertical

            rootViewController.present(publicShareNavigationController, animated: true, completion: nil)
        }
    }

    @MainActor public func presentPublicShareExpired() {
        guard let window,
              let rootViewController = window.rootViewController else {
            return
        }

        rootViewController.dismiss(animated: false) {
            let viewController = UnavaillableFolderViewController()
            let publicShareNavigationController = UINavigationController(rootViewController: viewController)
            publicShareNavigationController.modalPresentationStyle = .fullScreen
            publicShareNavigationController.modalTransitionStyle = .coverVertical

            rootViewController.present(publicShareNavigationController, animated: true, completion: nil)
        }
    }

    @MainActor public func presentPublicShare(
        frozenRootFolder: File,
        publicShareProxy: PublicShareProxy,
        driveFileManager: DriveFileManager,
        apiFetcher: PublicShareApiFetcher
    ) {
        guard let window,
              let rootViewController = window.rootViewController else {
            return
        }

        rootViewController.dismiss(animated: false) {
<<<<<<< HEAD
=======
            rootViewController.selectedIndex = MainTabBarIndex.files.rawValue

            guard let navigationController = rootViewController.selectedViewController as? UINavigationController else {
                return
            }

            let configuration = FileListViewModel.Configuration(selectAllSupported: true,
                                                                rootTitle: nil,
                                                                emptyViewType: .emptyFolder,
                                                                supportsDrop: false,
                                                                leftBarButtons: [.cancel],
                                                                rightBarButtons: [.downloadAll],
                                                                matomoViewPath: [
                                                                    MatomoUtils.Views.menu.displayName,
                                                                    "publicShare"
                                                                ])

>>>>>>> 7df9df31
            let viewModel = PublicShareViewModel(publicShareProxy: publicShareProxy,
                                                 sortType: .nameAZ,
                                                 driveFileManager: driveFileManager,
                                                 currentDirectory: frozenRootFolder,
                                                 apiFetcher: apiFetcher,
                                                 configuration: configuration)
            let viewController = FileListViewController(viewModel: viewModel)
<<<<<<< HEAD
            viewModel.onDismissViewController = { [weak viewController] in
                viewController?.dismiss(animated: false)
            }
=======
            viewModel.onDismiss = { [weak viewController] in
                viewController?.dismiss(animated: true)
            }

>>>>>>> 7df9df31
            let publicShareNavigationController = UINavigationController(rootViewController: viewController)
            publicShareNavigationController.modalPresentationStyle = .fullScreen
            publicShareNavigationController.modalTransitionStyle = .coverVertical

            rootViewController.present(publicShareNavigationController, animated: true, completion: nil)
        }
    }

    @MainActor public func present(file: File, driveFileManager: DriveFileManager) {
        present(file: file, driveFileManager: driveFileManager, office: false)
    }

    @MainActor public func present(file: File, driveFileManager: DriveFileManager, office: Bool) {
        guard let rootViewController = window?.rootViewController as? MainTabViewController else {
            return
        }

        rootViewController.dismiss(animated: false) {
            rootViewController.selectedIndex = MainTabBarIndex.files.rawValue

            guard let navController = rootViewController.selectedViewController as? UINavigationController else {
                return
            }

            guard !file.isRoot else { return }

            if let fileListViewController = navController.topViewController as? FileListViewController {
                guard fileListViewController.viewModel.currentDirectory.id != file.id else {
                    return
                }

                navController.popToRootViewController(animated: false)
            }

            guard let rootMenuViewController = navController.topViewController as? RootMenuViewController else {
                return
            }

            if office {
                OnlyOfficeViewController.open(driveFileManager: driveFileManager,
                                              file: file,
                                              viewController: rootMenuViewController)
            } else {
                let filePresenter = FilePresenter(viewController: rootMenuViewController)
                filePresenter.present(for: file,
                                      files: [file],
                                      driveFileManager: driveFileManager,
                                      normalFolderHierarchy: false)
            }
        }
    }

    @MainActor public func presentFileList(
        frozenFolder: File,
        driveFileManager: DriveFileManager,
        navigationController: UINavigationController
    ) {
        assert(frozenFolder.realm == nil || frozenFolder.isFrozen, "expecting this realm object to be thread safe")
        assert(frozenFolder.isDirectory, "This will only work for folders")

        guard let topViewController = navigationController.topViewController else {
            Log.sceneDelegate("unable to presentFileList, no topViewController", level: .error)
            return
        }

        FilePresenter(viewController: topViewController)
            .presentDirectory(for: frozenFolder,
                              driveFileManager: driveFileManager,
                              animated: false,
                              completion: nil)
    }

    @MainActor public func presentPreviewViewController(
        frozenFiles: [File],
        index: Int,
        driveFileManager: DriveFileManager,
        normalFolderHierarchy: Bool,
        presentationOrigin: PresentationOrigin,
        navigationController: UINavigationController,
        animated: Bool
    ) {
        guard index <= frozenFiles.count else {
            Log.sceneDelegate("unable to presentPreviewViewController, invalid data", level: .error)
            return
        }

        let previewViewController = PreviewViewController.instantiate(files: frozenFiles,
                                                                      index: index,
                                                                      driveFileManager: driveFileManager,
                                                                      normalFolderHierarchy: normalFolderHierarchy,
                                                                      presentationOrigin: presentationOrigin)
        navigationController.pushViewController(previewViewController, animated: animated)
    }

    @MainActor public func presentFileDetails(
        frozenFile: File,
        driveFileManager: DriveFileManager,
        navigationController: UINavigationController,
        animated: Bool
    ) {
        assert(frozenFile.realm == nil || frozenFile.isFrozen, "expecting this realm object to be thread safe")

        let fileDetailViewController = FileDetailViewController.instantiate(
            driveFileManager: driveFileManager,
            file: frozenFile
        )

        navigationController.pushViewController(fileDetailViewController, animated: animated)
    }

    @MainActor public func presentStoreViewController(
        driveFileManager: DriveFileManager,
        navigationController: UINavigationController,
        animated: Bool
    ) {
        let storeViewController = StoreViewController.instantiate(driveFileManager: driveFileManager)
        navigationController.pushViewController(storeViewController, animated: animated)
    }

    @MainActor public func presentAccountViewController(
        navigationController: UINavigationController,
        animated: Bool
    ) {
        let accountViewController = SwitchUserViewController.instantiate()
        navigationController.pushViewController(accountViewController, animated: animated)
    }
}<|MERGE_RESOLUTION|>--- conflicted
+++ resolved
@@ -653,14 +653,6 @@
         }
 
         rootViewController.dismiss(animated: false) {
-<<<<<<< HEAD
-=======
-            rootViewController.selectedIndex = MainTabBarIndex.files.rawValue
-
-            guard let navigationController = rootViewController.selectedViewController as? UINavigationController else {
-                return
-            }
-
             let configuration = FileListViewModel.Configuration(selectAllSupported: true,
                                                                 rootTitle: nil,
                                                                 emptyViewType: .emptyFolder,
@@ -672,7 +664,6 @@
                                                                     "publicShare"
                                                                 ])
 
->>>>>>> 7df9df31
             let viewModel = PublicShareViewModel(publicShareProxy: publicShareProxy,
                                                  sortType: .nameAZ,
                                                  driveFileManager: driveFileManager,
@@ -680,16 +671,9 @@
                                                  apiFetcher: apiFetcher,
                                                  configuration: configuration)
             let viewController = FileListViewController(viewModel: viewModel)
-<<<<<<< HEAD
             viewModel.onDismissViewController = { [weak viewController] in
                 viewController?.dismiss(animated: false)
             }
-=======
-            viewModel.onDismiss = { [weak viewController] in
-                viewController?.dismiss(animated: true)
-            }
-
->>>>>>> 7df9df31
             let publicShareNavigationController = UINavigationController(rootViewController: viewController)
             publicShareNavigationController.modalPresentationStyle = .fullScreen
             publicShareNavigationController.modalTransitionStyle = .coverVertical
