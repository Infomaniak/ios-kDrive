/*
 Infomaniak kDrive - iOS App
 Copyright (C) 2024 Infomaniak Network SA

 This program is free software: you can redistribute it and/or modify
 it under the terms of the GNU General Public License as published by
 the Free Software Foundation, either version 3 of the License, or
 (at your option) any later version.

 This program is distributed in the hope that it will be useful,
 but WITHOUT ANY WARRANTY; without even the implied warranty of
 MERCHANTABILITY or FITNESS FOR A PARTICULAR PURPOSE.  See the
 GNU General Public License for more details.

 You should have received a copy of the GNU General Public License
 along with this program.  If not, see <http://www.gnu.org/licenses/>.
 */

import InfomaniakCore
import InfomaniakDI
import kDriveCore
import RealmSwift
import UIKit

/// Public share view model, loading content from memory realm
final class PublicShareViewModel: InMemoryFileListViewModel {
    @LazyInjectService private var accountManager: AccountManageable

    private var downloadObserver: ObservationToken?

    var publicShareProxy: PublicShareProxy?
    let rootProxy: ProxyFile
    var publicShareApiFetcher: PublicShareApiFetcher?

<<<<<<< HEAD
    required init(driveFileManager: DriveFileManager, currentDirectory: File? = nil) {
        guard let currentDirectory else {
            fatalError("PublicShareViewModel requires a currentDirectory to work")
        }

        let configuration = Configuration(selectAllSupported: false,
                                          rootTitle: KDriveCoreStrings.Localizable.sharedWithMeTitle,
                                          emptyViewType: .emptyFolder,
                                          supportsDrop: false,
                                          rightBarButtons: [.downloadAll],
                                          matomoViewPath: [MatomoUtils.Views.menu.displayName, "publicShare"])

=======
    override init(configuration: Configuration, driveFileManager: DriveFileManager, currentDirectory: File) {
>>>>>>> 7df9df31
        rootProxy = currentDirectory.proxify()
        super.init(configuration: configuration, driveFileManager: driveFileManager, currentDirectory: currentDirectory)
        observedFiles = AnyRealmCollection(currentDirectory.children)
    }

    convenience init(
        publicShareProxy: PublicShareProxy,
        sortType: SortType,
        driveFileManager: DriveFileManager,
        currentDirectory: File,
        apiFetcher: PublicShareApiFetcher,
        configuration: Configuration
    ) {
        self.init(configuration: configuration, driveFileManager: driveFileManager, currentDirectory: currentDirectory)

        self.publicShareProxy = publicShareProxy
        self.sortType = sortType
        publicShareApiFetcher = apiFetcher
    }

    required init(driveFileManager: DriveFileManager, currentDirectory: File?) {
        fatalError("Use init(publicShareProxy:… ) instead")
    }

    override func loadFiles(cursor: String? = nil, forceRefresh: Bool = false) async throws {
        guard !isLoading || cursor != nil,
              let publicShareProxy,
              let publicShareApiFetcher else {
            return
        }

        // Only show loading indicator if we have nothing in cache
        if !currentDirectory.canLoadChildrenFromCache {
            startRefreshing(cursor: cursor)
        }
        defer {
            endRefreshing()
        }

        let (_, nextCursor) = try await driveFileManager.publicShareFiles(rootProxy: rootProxy,
                                                                          publicShareProxy: publicShareProxy,
                                                                          cursor: cursor,
                                                                          publicShareApiFetcher: publicShareApiFetcher)
        endRefreshing()
        if let nextCursor {
            try await loadFiles(cursor: nextCursor)
        }
    }

    override func barButtonPressed(sender: Any?, type: FileListBarButtonType) {
<<<<<<< HEAD
        guard downloadObserver == nil,
              let publicShareProxy else {
            return
        }

        if type == .downloadAll {
            downloadAll(sender: sender, publicShareProxy: publicShareProxy)
        } else if type == .addToMyDrive {
            addToMyDrive(sender: sender, publicShareProxy: publicShareProxy)
=======
        guard type == .downloadAll else {
            // We try to close the "Public Share screen"
            if type == .cancel,
               !(multipleSelectionViewModel?.isMultipleSelectionEnabled ?? true) {
                onDismiss?()
                return
            }

            super.barButtonPressed(sender: sender, type: type)
            return
        }

        guard downloadObserver == nil else {
            return
        }

        guard let publicShareProxy else {
            return
>>>>>>> 7df9df31
        }
    }

    private func downloadAll(sender: Any?, publicShareProxy: PublicShareProxy) {
        let button = sender as? UIButton
        button?.isEnabled = false

        downloadObserver = DownloadQueue.instance
            .observeFileDownloaded(self, fileId: currentDirectory.id) { [weak self] _, error in
                Task { @MainActor in
                    defer {
                        button?.isEnabled = true
                    }

                    guard let self = self else {
                        return
                    }

                    defer {
                        self.downloadObserver?.cancel()
                        self.downloadObserver = nil
                    }

                    guard error == nil else {
                        UIConstants.showSnackBarIfNeeded(error: DriveError.downloadFailed)
                        return
                    }

                    // present share sheet
                    let activityViewController = UIActivityViewController(
                        activityItems: [self.currentDirectory.localUrl],
                        applicationActivities: nil
                    )

                    if let senderItem = sender as? UIBarButtonItem {
                        activityViewController.popoverPresentationController?.barButtonItem = senderItem
                    } else if let button = button {
                        activityViewController.popoverPresentationController?.sourceRect = button.frame
                    } else {
                        fatalError("No sender button")
                    }

                    self.onPresentViewController?(.modal, activityViewController, true)
                }
            }

        DownloadQueue.instance.addPublicShareToQueue(file: currentDirectory,
                                                     driveFileManager: driveFileManager,
                                                     publicShareProxy: publicShareProxy)
    }

    private func addToMyDrive(sender: Any?, publicShareProxy: PublicShareProxy) {
        guard let currentUserDriveFileManager = accountManager.currentDriveFileManager else {
            return
        }

        let selectedItemsIds = multipleSelectionViewModel?.selectedItems.map(\.id) ?? [] + [rootProxy.id]
        let exceptItemIds = multipleSelectionViewModel?.exceptItemIds.map { $0 } ?? []

        let saveViewController = SaveFileViewController.instantiate(driveFileManager: currentUserDriveFileManager)
        let saveNavigationViewController = SaveFileViewController
            .setInNavigationController(saveViewController: saveViewController)

        saveViewController.completionClosure = { [weak self] in
            guard let self else { return }
            self.onDismissViewController?()
        }

        if let saveViewController = saveNavigationViewController.viewControllers.first as? SaveFileViewController {
            saveViewController.publicShareFileIds = selectedItemsIds
            saveViewController.publicShareExceptIds = exceptItemIds
            saveViewController.publicShareProxy = publicShareProxy
            saveViewController.selectedDirectory = currentDirectory
        }

        onPresentViewController?(.modal, saveNavigationViewController, true)
    }
}<|MERGE_RESOLUTION|>--- conflicted
+++ resolved
@@ -32,22 +32,7 @@
     let rootProxy: ProxyFile
     var publicShareApiFetcher: PublicShareApiFetcher?
 
-<<<<<<< HEAD
-    required init(driveFileManager: DriveFileManager, currentDirectory: File? = nil) {
-        guard let currentDirectory else {
-            fatalError("PublicShareViewModel requires a currentDirectory to work")
-        }
-
-        let configuration = Configuration(selectAllSupported: false,
-                                          rootTitle: KDriveCoreStrings.Localizable.sharedWithMeTitle,
-                                          emptyViewType: .emptyFolder,
-                                          supportsDrop: false,
-                                          rightBarButtons: [.downloadAll],
-                                          matomoViewPath: [MatomoUtils.Views.menu.displayName, "publicShare"])
-
-=======
     override init(configuration: Configuration, driveFileManager: DriveFileManager, currentDirectory: File) {
->>>>>>> 7df9df31
         rootProxy = currentDirectory.proxify()
         super.init(configuration: configuration, driveFileManager: driveFileManager, currentDirectory: currentDirectory)
         observedFiles = AnyRealmCollection(currentDirectory.children)
@@ -98,7 +83,6 @@
     }
 
     override func barButtonPressed(sender: Any?, type: FileListBarButtonType) {
-<<<<<<< HEAD
         guard downloadObserver == nil,
               let publicShareProxy else {
             return
@@ -108,26 +92,8 @@
             downloadAll(sender: sender, publicShareProxy: publicShareProxy)
         } else if type == .addToMyDrive {
             addToMyDrive(sender: sender, publicShareProxy: publicShareProxy)
-=======
-        guard type == .downloadAll else {
-            // We try to close the "Public Share screen"
-            if type == .cancel,
-               !(multipleSelectionViewModel?.isMultipleSelectionEnabled ?? true) {
-                onDismiss?()
-                return
-            }
-
-            super.barButtonPressed(sender: sender, type: type)
-            return
-        }
-
-        guard downloadObserver == nil else {
-            return
-        }
-
-        guard let publicShareProxy else {
-            return
->>>>>>> 7df9df31
+        } else if type == .cancel, !(multipleSelectionViewModel?.isMultipleSelectionEnabled ?? true) {
+            onDismissViewController?()
         }
     }
 
