/*
 Infomaniak kDrive - iOS App
 Copyright (C) 2021 Infomaniak Network SA

 This program is free software: you can redistribute it and/or modify
 it under the terms of the GNU General Public License as published by
 the Free Software Foundation, either version 3 of the License, or
 (at your option) any later version.

 This program is distributed in the hope that it will be useful,
 but WITHOUT ANY WARRANTY; without even the implied warranty of
 MERCHANTABILITY or FITNESS FOR A PARTICULAR PURPOSE.  See the
 GNU General Public License for more details.

 You should have received a copy of the GNU General Public License
 along with this program.  If not, see <http://www.gnu.org/licenses/>.
 */

import InfomaniakCore
import InfomaniakCoreDB
import InfomaniakDI
import kDriveCore
import kDriveResources
import Photos
import RealmSwift
import UIKit

final class PhotoSyncSettingsViewController: BaseGroupedTableViewController {
    @LazyInjectService(customTypeIdentifier: kDriveDBID.uploads) private var uploadsDatabase: Transactionable
    @LazyInjectService var accountManager: AccountManageable
    @LazyInjectService var photoLibraryUploader: PhotoLibraryUploader

    private enum PhotoSyncSection: Int {
        case syncSwitch
        case syncLocation
        case syncSettings
        case syncDenied
    }

    private enum PhotoSyncSwitchRows: Int, CaseIterable {
        case syncSwitch
    }

    private enum PhotoSyncLocationRows: Int, CaseIterable {
        case driveSelection
        case folderSelection
    }

    private enum PhotoSyncSettingsRows: Int, CaseIterable {
        case syncMode
        case importPicturesSwitch
        case importVideosSwitch
        case importScreenshotsSwitch
        case createDatedSubFolders
        case deleteAssetsAfterImport
        case photoFormat
        case wifiSync
    }

    private enum PhotoSyncDeniedRows: CaseIterable {
        case deniedExplanation
    }

    private var sections = [PhotoSyncSection]()
    private let switchSyncRows: [PhotoSyncSwitchRows] = PhotoSyncSwitchRows.allCases
    private let locationRows: [PhotoSyncLocationRows] = PhotoSyncLocationRows.allCases
    private let settingsRows: [PhotoSyncSettingsRows] = PhotoSyncSettingsRows.allCases
    private let deniedRows: [PhotoSyncDeniedRows] = PhotoSyncDeniedRows.allCases

    private var newSyncSettings: PhotoSyncSettings = {
        @InjectService var photoUploader: PhotoLibraryUploader

        if let settings = photoUploader.frozenSettings {
            return PhotoSyncSettings(value: settings as Any)
        } else {
            return PhotoSyncSettings()
        }
    }()

    private var photoSyncEnabled: Bool = InjectService<PhotoLibraryUploader>().wrappedValue.isSyncEnabled
    private var selectedDirectory: File? {
        didSet {
            newSyncSettings.parentDirectoryId = selectedDirectory?.id ?? -1
            if oldValue == nil || selectedDirectory == nil {
                Task { @MainActor in
                    self.updateSections()
                }
            }
        }
    }

    private var driveFileManager: DriveFileManager? {
        didSet {
            newSyncSettings.userId = driveFileManager?.drive.userId ?? -1
            newSyncSettings.driveId = driveFileManager?.drive.id ?? -1
        }
    }

    override func viewDidLoad() {
        super.viewDidLoad()
        title = KDriveResourcesStrings.Localizable.syncSettingsTitle

        navigationItem.hideBackButtonText()

        tableView.register(cellView: ParameterTableViewCell.self)
        tableView.register(cellView: ParameterSwitchTableViewCell.self)
        tableView.register(cellView: ParameterWifiTableViewCell.self)
        tableView.register(cellView: LocationTableViewCell.self)
        tableView.register(cellView: MenuTableViewCell.self)
        tableView.register(cellView: PhotoAccessDeniedTableViewCell.self)
        tableView.register(cellView: PhotoSyncSettingsTableViewCell.self)
        tableView.register(cellView: PhotoFormatTableViewCell.self)
        tableView.register(cellView: AboutDetailTableViewCell.self)

        let view = FooterButtonView.instantiate(title: KDriveResourcesStrings.Localizable.buttonSave)
        view.delegate = self
        tableView.tableFooterView = view

        let savedCurrentUserId = newSyncSettings.userId
        let savedCurrentDriveId = newSyncSettings.driveId
        if savedCurrentUserId != -1 && savedCurrentDriveId != -1 {
            driveFileManager = accountManager.getDriveFileManager(for: savedCurrentDriveId, userId: savedCurrentUserId)
        }
        updateSaveButtonState()

        if newSyncSettings.parentDirectoryId != -1 {
            // We should always have the folder in cache but just in case we don't...
            if let photoSyncDirectory = driveFileManager?.getCachedFile(id: newSyncSettings.parentDirectoryId) {
                selectedDirectory = photoSyncDirectory
                updateSaveButtonState()
            } else {
                Task {
                    let file = try await driveFileManager?.file(id: newSyncSettings.parentDirectoryId)
                    self.selectedDirectory = file?.freeze()
                    self.tableView.reloadRows(at: [IndexPath(row: 1, section: 1)], with: .none)
                }
            }
        }
    }

    override func viewWillAppear(_ animated: Bool) {
        super.viewWillAppear(animated)

        navigationController?.setInfomaniakAppearanceNavigationBar()
        navigationController?.navigationBar.isTranslucent = false

        MatomoUtils.track(view: [MatomoUtils.Views.menu.displayName, MatomoUtils.Views.settings.displayName, "PhotoSync"])
    }

    override func viewWillDisappear(_ animated: Bool) {
        super.viewWillDisappear(animated)

        navigationController?.navigationBar.isTranslucent = true
    }

    // Hack to have auto layout working in table view footer
    override func viewDidLayoutSubviews() {
        super.viewDidLayoutSubviews()
        guard let footerView = tableView.tableFooterView else {
            return
        }

        let width = tableView.bounds.size.width
        let size = footerView.systemLayoutSizeFitting(CGSize(width: width, height: UIView.layoutFittingCompressedSize.height))

        if footerView.frame.size.height != size.height {
            footerView.frame.size.height = size.height
            tableView.tableFooterView = footerView
        }
    }

    /// This method mutates `sections`, must be called within a `performBatchUpdates`
    func updateSectionList() {
        sections = [.syncSwitch]
        if photoSyncEnabled {
            sections.append(.syncLocation)
            if driveFileManager != nil && selectedDirectory != nil {
                sections.append(.syncSettings)
            }
        } else {
            var limited = false
            if #available(iOS 14, *) {
                limited = PHPhotoLibrary.authorizationStatus(for: .readWrite) == .limited
            }
            if limited || PHPhotoLibrary.authorizationStatus() == .denied {
                sections.append(.syncDenied)
            }
        }
    }

    func updateSections() {
        let previousSections = sections
        tableView.performBatchUpdates {
            updateSectionList()
            let commonSections = Set(previousSections).intersection(sections)
            let sectionsToDelete = IndexSet(commonSections.count ..< previousSections.count)
            let sectionsToInsert = IndexSet(commonSections.count ..< sections.count)
            tableView.deleteSections(sectionsToDelete, with: .fade)
            tableView.insertSections(sectionsToInsert, with: .fade)
        }

        // Scroll to bottom
        let lastSection = sections.count - 1
        tableView.scrollToRow(
            at: IndexPath(row: tableView(tableView, numberOfRowsInSection: lastSection) - 1, section: lastSection),
            at: .middle,
            animated: true
        )
    }

    func updateSaveButtonState() {
        let isEdited = photoLibraryUploader.isSyncEnabled != photoSyncEnabled || photoLibraryUploader.frozenSettings?
            .isContentEqual(to: newSyncSettings) == false

        let footer = tableView.tableFooterView as? FooterButtonView
        if (driveFileManager == nil || selectedDirectory == nil) && photoSyncEnabled {
            footer?.footerButton.isEnabled = false
        } else {
            footer?.footerButton.isEnabled = isEdited
        }
    }

    func saveSettings() {
        guard photoSyncEnabled else {
            photoLibraryUploader.disableSync()
            return
        }

        let currentSyncSettings = photoLibraryUploader.frozenSettings
        try? uploadsDatabase.writeTransaction { writableRealm in
            guard newSyncSettings.userId != -1,
                  newSyncSettings.driveId != -1,
                  newSyncSettings.parentDirectoryId != -1 else {
                return
            }

            switch newSyncSettings.syncMode {
            case .new:
                newSyncSettings.lastSync = Date()
            case .all:
                if let currentSyncSettings,
                   currentSyncSettings.syncMode == .all {
                    newSyncSettings.lastSync = currentSyncSettings.lastSync
                } else {
                    newSyncSettings.lastSync = Date(timeIntervalSince1970: 0)
                }
            case .fromDate:
                if let currentSyncSettings = photoLibraryUploader.frozenSettings,
                   currentSyncSettings
                   .syncMode == .all ||
                   (currentSyncSettings.syncMode == .fromDate && currentSyncSettings.fromDate
                       .compare(newSyncSettings.fromDate) == .orderedAscending) {
                    newSyncSettings.lastSync = currentSyncSettings.lastSync
                } else {
                    newSyncSettings.lastSync = newSyncSettings.fromDate
                }
            }
            photoLibraryUploader.enableSync(with: newSyncSettings, writableRealm: writableRealm)
        }
    }

    private func requestAuthorization() async -> PHAuthorizationStatus {
        if #available(iOS 14, *) {
            return await PHPhotoLibrary.requestAuthorization(for: .readWrite)
        } else {
            return await withCheckedContinuation { continuation in
                PHPhotoLibrary.requestAuthorization { status in
                    continuation.resume(returning: status)
                }
            }
        }
    }
}

// MARK: - Table view data source

extension PhotoSyncSettingsViewController {
    override func tableView(_ tableView: UITableView, viewForHeaderInSection section: Int) -> UIView? {
        switch sections[section] {
        case .syncSwitch:
            let saveDetailsHeaderText = KDriveResourcesStrings.Localizable.syncSettingsDescription
            // We recycle the header view, it's easier to add \n than setting dynamic constraints
            let headerView = HomeTitleView.instantiate(title: "\n" + saveDetailsHeaderText + "\n")
            headerView.titleLabel.font = .systemFont(ofSize: 14)
            headerView.titleLabel.numberOfLines = 0
            return headerView
        case .syncLocation:
            return HomeTitleView.instantiate(title: KDriveResourcesStrings.Localizable.syncSettingsSaveOn)
        case .syncSettings:
            return HomeTitleView.instantiate(title: KDriveResourcesStrings.Localizable.settingsTitle)
        case .syncDenied:
            return nil
        }
    }

    override func numberOfSections(in tableView: UITableView) -> Int {
        return sections.count
    }

    override func tableView(_ tableView: UITableView, numberOfRowsInSection section: Int) -> Int {
        switch sections[section] {
        case .syncSwitch:
            return switchSyncRows.count
        case .syncLocation:
            return locationRows.count
        case .syncSettings:
            return settingsRows.count
        case .syncDenied:
            return deniedRows.count
        }
    }

    override func tableView(_ tableView: UITableView, cellForRowAt indexPath: IndexPath) -> UITableViewCell {
        switch sections[indexPath.section] {
        case .syncSwitch:
            switch switchSyncRows[indexPath.row] {
            case .syncSwitch:
                let cell = tableView.dequeueReusableCell(type: ParameterSwitchTableViewCell.self, for: indexPath)
                cell.initWithPositionAndShadow(isFirst: indexPath.row == 0, isLast: indexPath.row == switchSyncRows.count - 1)
                cell.valueLabel.text = KDriveResourcesStrings.Localizable.syncSettingsButtonActiveSync
                cell.valueSwitch.setOn(photoSyncEnabled, animated: true)
                cell.switchHandler = { [weak self] sender in
                    guard let self else { return }
                    if sender.isOn {
                        Task {
                            let status = await self.requestAuthorization()
                            Task { @MainActor in
                                self.driveFileManager = self.accountManager.currentDriveFileManager
                                if status == .authorized {
                                    self.photoSyncEnabled = true
                                } else {
                                    sender.setOn(false, animated: true)
                                    self.photoSyncEnabled = false
                                }
                                self.updateSections()
                                self.updateSaveButtonState()
                            }
                        }
                    } else {
                        photoSyncEnabled = false
                        updateSections()
                        updateSaveButtonState()
                    }
                }
                return cell
            }
        case .syncLocation:
            switch locationRows[indexPath.row] {
            case .driveSelection:
                let cell = tableView.dequeueReusableCell(type: LocationTableViewCell.self, for: indexPath)
                cell.initWithPositionAndShadow(isFirst: indexPath.row == 0, isLast: indexPath.row == locationRows.count - 1)
                cell.configure(with: driveFileManager?.drive)
                return cell
            case .folderSelection:
                let cell = tableView.dequeueReusableCell(type: LocationTableViewCell.self, for: indexPath)
                cell.initWithPositionAndShadow(isFirst: indexPath.row == 0, isLast: indexPath.row == locationRows.count - 1)
                cell.configure(with: selectedDirectory, drive: driveFileManager!.drive)

                return cell
            }
        case .syncSettings:
            switch settingsRows[indexPath.row] {
            case .importPicturesSwitch:
                let cell = tableView.dequeueReusableCell(type: ParameterSwitchTableViewCell.self, for: indexPath)
                cell.initWithPositionAndShadow(isFirst: indexPath.row == 0, isLast: indexPath.row == settingsRows.count - 1)
                cell.valueLabel.text = KDriveResourcesStrings.Localizable.syncSettingsButtonSyncPicture
                cell.valueSwitch.setOn(newSyncSettings.syncPicturesEnabled, animated: true)
                cell.switchHandler = { [weak self] sender in
                    self?.newSyncSettings.syncPicturesEnabled = sender.isOn
                    self?.updateSaveButtonState()
                }
                return cell
            case .importVideosSwitch:
                let cell = tableView.dequeueReusableCell(type: ParameterSwitchTableViewCell.self, for: indexPath)
                cell.initWithPositionAndShadow(isFirst: indexPath.row == 0, isLast: indexPath.row == settingsRows.count - 1)
                cell.valueLabel.text = KDriveResourcesStrings.Localizable.syncSettingsButtonSyncVideo
                cell.valueSwitch.setOn(newSyncSettings.syncVideosEnabled, animated: true)
                cell.switchHandler = { [weak self] sender in
                    self?.newSyncSettings.syncVideosEnabled = sender.isOn
                    self?.updateSaveButtonState()
                }
                return cell
            case .importScreenshotsSwitch:
                let cell = tableView.dequeueReusableCell(type: ParameterSwitchTableViewCell.self, for: indexPath)
                cell.initWithPositionAndShadow(isFirst: indexPath.row == 0, isLast: indexPath.row == settingsRows.count - 1)
                cell.valueLabel.text = KDriveResourcesStrings.Localizable.syncSettingsButtonSyncScreenshot
                cell.valueSwitch.setOn(newSyncSettings.syncScreenshotsEnabled, animated: true)
                cell.switchHandler = { [weak self] sender in
                    self?.newSyncSettings.syncScreenshotsEnabled = sender.isOn
                    self?.updateSaveButtonState()
                }
                return cell
            case .createDatedSubFolders:
                let cell = tableView.dequeueReusableCell(type: ParameterWifiTableViewCell.self, for: indexPath)
                cell.initWithPositionAndShadow(isFirst: indexPath.row == 0, isLast: indexPath.row == settingsRows.count - 1)
                cell.titleLabel.text = KDriveResourcesStrings.Localizable.createDatedSubFoldersTitle
                cell.detailsLabel.text = KDriveResourcesStrings.Localizable.createDatedSubFoldersDescription
                cell.valueSwitch.setOn(newSyncSettings.createDatedSubFolders, animated: true)
                cell.switchHandler = { [weak self] sender in
                    self?.newSyncSettings.createDatedSubFolders = sender.isOn
                    self?.updateSaveButtonState()
                }
                return cell
            case .deleteAssetsAfterImport:
                let cell = tableView.dequeueReusableCell(type: ParameterWifiTableViewCell.self, for: indexPath)
                cell.initWithPositionAndShadow(isFirst: indexPath.row == 0, isLast: indexPath.row == settingsRows.count - 1)
                cell.titleLabel.text = KDriveResourcesStrings.Localizable.deletePicturesTitle
                cell.detailsLabel.text = KDriveResourcesStrings.Localizable.deletePicturesDescription
                cell.valueSwitch.setOn(newSyncSettings.deleteAssetsAfterImport, animated: true)
                cell.switchHandler = { [weak self] sender in
                    self?.newSyncSettings.deleteAssetsAfterImport = sender.isOn
                    self?.updateSaveButtonState()
                }
                return cell
            case .syncMode:
                let cell = tableView.dequeueReusableCell(type: PhotoSyncSettingsTableViewCell.self, for: indexPath)
                cell.initWithPositionAndShadow(isFirst: indexPath.row == 0, isLast: indexPath.row == settingsRows.count - 1)
                cell.titleLabel.text = KDriveResourcesStrings.Localizable.syncSettingsButtonSaveDate
                cell.valueLabel.text = newSyncSettings.syncMode.title.lowercased()
                cell.delegate = self
                if newSyncSettings.syncMode == .fromDate {
                    cell.datePicker.isHidden = false
                    cell.datePicker.date = newSyncSettings.fromDate
                } else {
                    cell.datePicker.isHidden = true
                }
                return cell
            case .photoFormat:
                let cell = tableView.dequeueReusableCell(type: PhotoFormatTableViewCell.self, for: indexPath)
                cell.initWithPositionAndShadow(isFirst: indexPath.row == 0, isLast: indexPath.row == settingsRows.count - 1)
                cell.configure(with: newSyncSettings.photoFormat)
                return cell
            case .wifiSync:
                let cell = tableView.dequeueReusableCell(type: AboutDetailTableViewCell.self, for: indexPath)
                cell.initWithPositionAndShadow(isFirst: indexPath.row == 0, isLast: indexPath.row == settingsRows.count - 1)
                cell.titleLabel.text = KDriveResourcesStrings.Localizable.syncWifiPicturesTitle
<<<<<<< HEAD
                cell.detailLabel.text = newSyncSettings.wifiSync.title
=======
                cell.detailLabel.text = UserDefaults.shared.syncMode.title
>>>>>>> 6fff1b0b
                return cell
            }
        case .syncDenied:
            switch deniedRows[indexPath.row] {
            case .deniedExplanation:
                return tableView.dequeueReusableCell(type: PhotoAccessDeniedTableViewCell.self, for: indexPath)
            }
        }
    }
}

// MARK: - Table view delegate

extension PhotoSyncSettingsViewController {
    override func tableView(_ tableView: UITableView, didSelectRowAt indexPath: IndexPath) {
        tableView.deselectRow(at: indexPath, animated: true)
        let section = sections[indexPath.section]
        if section == .syncLocation {
            let row = locationRows[indexPath.row]
            if row == .driveSelection {
                let selectDriveViewController = SelectDriveViewController.instantiate()
                selectDriveViewController.selectedDrive = driveFileManager?.drive
                selectDriveViewController.delegate = self
                navigationController?.pushViewController(selectDriveViewController, animated: true)
            } else if row == .folderSelection {
                if let driveFileManager {
                    let selectFolderNavigationController = SelectFolderViewController.instantiateInNavigationController(
                        driveFileManager: driveFileManager,
                        startDirectory: selectedDirectory,
                        disabledDirectoriesSelection: [driveFileManager.getCachedRootFile()],
                        delegate: self
                    )
                    navigationController?.present(selectFolderNavigationController, animated: true)
                }
            }

        } else if section == .syncSettings {
            let row = settingsRows[indexPath.row]
            switch row {
            case .syncMode:
                let alert = AlertChoiceViewController(
                    title: KDriveResourcesStrings.Localizable.syncSettingsButtonSaveDate,
                    choices: [KDriveResourcesStrings.Localizable.syncSettingsSaveDateNowValue2,
                              KDriveResourcesStrings.Localizable.syncSettingsSaveDateAllPictureValue,
                              KDriveResourcesStrings.Localizable.syncSettingsSaveDateFromDateValue2],
                    selected: newSyncSettings.syncMode.rawValue,
                    action: KDriveResourcesStrings.Localizable.buttonValid
                ) { selectedIndex in
                    self.newSyncSettings.syncMode = PhotoSyncMode(rawValue: selectedIndex) ?? .new
                    self.updateSaveButtonState()
                    self.tableView.reloadRows(at: [indexPath], with: .fade)
                }
                present(alert, animated: true)
            case .photoFormat:
                let selectPhotoFormatViewController = SelectPhotoFormatViewController
                    .instantiate(selectedFormat: newSyncSettings.photoFormat)
                selectPhotoFormatViewController.delegate = self
                navigationController?.pushViewController(selectPhotoFormatViewController, animated: true)
            case .wifiSync:
                let wifiSyncSettingsViewController = WifiSyncSettingsViewController
                    .instantiate(selectedMode: newSyncSettings.wifiSync)
                wifiSyncSettingsViewController.delegate = self
                navigationController?.pushViewController(wifiSyncSettingsViewController, animated: true)
            default:
                break
            }
        }
    }
}

// MARK: - Select drive delegate

extension PhotoSyncSettingsViewController: SelectDriveDelegate {
    func didSelectDrive(_ drive: Drive) {
        driveFileManager = accountManager.getDriveFileManager(for: drive.id, userId: drive.userId)
        selectedDirectory = nil
        updateSaveButtonState()
        tableView.reloadRows(
            at: [IndexPath(row: PhotoSyncSettingsRows.syncMode.rawValue, section: PhotoSyncSection.syncLocation.rawValue),
                 IndexPath(
                     row: PhotoSyncSettingsRows.importPicturesSwitch.rawValue,
                     section: PhotoSyncSection.syncLocation.rawValue
                 )],
            with: .fade
        )
    }
}

// MARK: - Select folder delegate

extension PhotoSyncSettingsViewController: SelectFolderDelegate {
    func didSelectFolder(_ folder: File) {
        selectedDirectory = folder
        updateSaveButtonState()
        tableView.reloadRows(
            at: [IndexPath(
                row: PhotoSyncSettingsRows.importPicturesSwitch.rawValue,
                section: PhotoSyncSection.syncLocation.rawValue
            )],
            with: .fade
        )
    }
}

// MARK: - Select photo format delegate

extension PhotoSyncSettingsViewController: SelectPhotoFormatDelegate {
    func didSelectPhotoFormat(_ format: PhotoFileFormat) {
        newSyncSettings.photoFormat = format
        updateSaveButtonState()
        tableView.reloadRows(
            at: [IndexPath(row: PhotoSyncSettingsRows.photoFormat.rawValue, section: PhotoSyncSection.syncSettings.rawValue)],
            with: .fade
        )
    }
}

// MARK: - Footer button delegate

extension PhotoSyncSettingsViewController: FooterButtonDelegate {
    func didClickOnButton(_ sender: AnyObject) {
        MatomoUtils.trackPhotoSync(isEnabled: photoSyncEnabled, with: newSyncSettings)

        DispatchQueue.global(qos: .userInitiated).async {
            self.saveSettings()
            Task { @MainActor in
                self.navigationController?.popViewController(animated: true)
            }

            // Add new pictures to be uploaded and reload upload queue
            self.photoLibraryUploader.scheduleNewPicturesForUpload()
            @InjectService var uploadQueue: UploadQueue
            uploadQueue.rebuildUploadQueueFromObjectsInRealm()
        }
    }
}

// MARK: - Photo Sync Settings Cell Delegate

extension PhotoSyncSettingsViewController: PhotoSyncSettingsTableViewCellDelegate {
    func didSelectDate(date: Date) {
        newSyncSettings.fromDate = date
        updateSaveButtonState()
    }
}

extension PhotoSyncSettingsViewController: WifiSyncSettingsDelegate {
    func didSelectSyncMode(_ mode: SyncMode) {
        newSyncSettings.wifiSync = mode
        tableView.reloadRows(
            at: [IndexPath(row: PhotoSyncSettingsRows.wifiSync.rawValue, section: PhotoSyncSection.syncSettings.rawValue)],
            with: .fade
        )
    }
}<|MERGE_RESOLUTION|>--- conflicted
+++ resolved
@@ -434,11 +434,7 @@
                 let cell = tableView.dequeueReusableCell(type: AboutDetailTableViewCell.self, for: indexPath)
                 cell.initWithPositionAndShadow(isFirst: indexPath.row == 0, isLast: indexPath.row == settingsRows.count - 1)
                 cell.titleLabel.text = KDriveResourcesStrings.Localizable.syncWifiPicturesTitle
-<<<<<<< HEAD
                 cell.detailLabel.text = newSyncSettings.wifiSync.title
-=======
-                cell.detailLabel.text = UserDefaults.shared.syncMode.title
->>>>>>> 6fff1b0b
                 return cell
             }
         case .syncDenied:
