--- conflicted
+++ resolved
@@ -40,11 +40,6 @@
 
         tableView.register(cellView: ParameterSyncTableViewCell.self)
         tableView.allowsMultipleSelection = false
-<<<<<<< HEAD
-=======
-
-        selectedMode = UserDefaults.shared.syncMode
->>>>>>> 6fff1b0b
     }
 
     static func instantiate(selectedMode: SyncMode) -> WifiSyncSettingsViewController {
@@ -69,35 +64,19 @@
     override func tableView(_ tableView: UITableView, cellForRowAt indexPath: IndexPath) -> UITableViewCell {
         let cell = tableView.dequeueReusableCell(type: ParameterSyncTableViewCell.self, for: indexPath)
         cell.initWithPositionAndShadow(isFirst: true, isLast: true)
-<<<<<<< HEAD
         let currentMod = tableContent[indexPath.row]
         cell.syncTitleLabel.text = currentMod.title
         cell.syncDetailLabel.text = currentMod.selectionTitle
-        if currentMod == selectedMod {
+        if currentMod == selectedMode {
             tableView.selectRow(at: indexPath, animated: true, scrollPosition: .none)
         }
-=======
-        let currentMode = tableContent[indexPath.row]
-        if currentMode == selectedMode {
-            tableView.selectRow(at: indexPath, animated: true, scrollPosition: .none)
-        }
-        cell.syncTitleLabel.text = currentMode.title
-        cell.syncDetailLabel.text = currentMode.selectionTitle
->>>>>>> 6fff1b0b
         return cell
     }
 
     override func tableView(_ tableView: UITableView, didSelectRowAt indexPath: IndexPath) {
-<<<<<<< HEAD
         let mod = tableContent[indexPath.row]
         MatomoUtils.track(eventWithCategory: .settings, name: "mod\(mod.rawValue.capitalized)")
-        delegate?.didSelectSyncMod(tableContent[indexPath.row])
-=======
-        let mode = tableContent[indexPath.row]
-        MatomoUtils.track(eventWithCategory: .settings, name: "mode\(mode.rawValue.capitalized)")
-        UserDefaults.shared.syncMode = mode
         delegate?.didSelectSyncMode(tableContent[indexPath.row])
->>>>>>> 6fff1b0b
         navigationController?.popViewController(animated: true)
     }
 }