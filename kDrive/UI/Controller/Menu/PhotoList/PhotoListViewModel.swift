/*
 Infomaniak kDrive - iOS App
 Copyright (C) 2021 Infomaniak Network SA

 This program is free software: you can redistribute it and/or modify
 it under the terms of the GNU General Public License as published by
 the Free Software Foundation, either version 3 of the License, or
 (at your option) any later version.

 This program is distributed in the hope that it will be useful,
 but WITHOUT ANY WARRANTY; without even the implied warranty of
 MERCHANTABILITY or FITNESS FOR A PARTICULAR PURPOSE.  See the
 GNU General Public License for more details.

 You should have received a copy of the GNU General Public License
 along with this program.  If not, see <http://www.gnu.org/licenses/>.
 */

import CocoaLumberjackSwift
import DifferenceKit
import Foundation
import kDriveCore
import kDriveResources
import RealmSwift

class PhotoListViewModel: FileListViewModel {
    typealias Section = ArraySection<Group, File>

    struct Group: Differentiable {
        let referenceDate: Date
        let dateComponents: DateComponents
        let sortMode: PhotoSortMode

        var differenceIdentifier: Date {
            return referenceDate
        }

        var formattedDate: String {
            return sortMode.dateFormatter.string(from: referenceDate)
        }

        init(referenceDate: Date, sortMode: PhotoSortMode) {
            self.referenceDate = referenceDate
            dateComponents = Calendar.current.dateComponents(sortMode.calendarComponents, from: referenceDate)
            self.sortMode = sortMode
        }

        func isContentEqual(to source: Group) -> Bool {
            return referenceDate == source.referenceDate && dateComponents == source.dateComponents && sortMode == source.sortMode
        }
    }

    private static let emptySections = [Section(model: Group(referenceDate: Date(), sortMode: .day), elements: [])]

    var sections = emptySections
    private var moreComing = false
    private var nextCursor: String?
    private var sortMode: PhotoSortMode = UserDefaults.shared.photoSortMode {
        didSet { sortingChanged() }
    }

    var onReloadWithChangeset: ((StagedChangeset<[PhotoListViewModel.Section]>, ([PhotoListViewModel.Section]) -> Void) -> Void)?

    required init(driveFileManager: DriveFileManager, currentDirectory: File? = nil) {
        super.init(configuration: Configuration(normalFolderHierarchy: false,
                                                showUploadingFiles: false,
                                                selectAllSupported: false,
                                                rootTitle: KDriveResourcesStrings.Localizable.galleryTitle,
                                                emptyViewType: .noImages,
                                                rightBarButtons: [.search, .photoSort],
                                                matomoViewPath: [MatomoUtils.Views.menu.displayName, "PhotoList"]),
                   driveFileManager: driveFileManager,
                   currentDirectory: DriveFileManager.lastPicturesRootFile)

        let fetchedFiles = driveFileManager.fetchResults(ofType: File.self) { faultedCollection in
<<<<<<< HEAD
            faultedCollection
                .filter("extensionType IN %@", [ConvertedType.image.rawValue, ConvertedType.video.rawValue])
=======
            faultedCollection.filter("extensionType IN %@", [ConvertedType.image.rawValue, ConvertedType.video.rawValue])
>>>>>>> da9489fa
                .sorted(by: [SortType.newer.value.sortDescriptor])
        }

        files = AnyRealmCollection(fetchedFiles)
    }

    func loadNextPageIfNeeded() async throws {
        if !isLoading && moreComing {
            try await loadFiles(cursor: nextCursor)
        }
    }

    override func getFile(at indexPath: IndexPath) -> File? {
        guard indexPath.section < sections.count else {
            return nil
        }
        let pictures = sections[indexPath.section].elements
        guard indexPath.row < pictures.count else {
            return nil
        }
        return pictures[indexPath.row]
    }

    override func updateRealmObservation() {
        realmObservationToken?.invalidate()
        realmObservationToken = files.observe(keyPaths: ["lastModifiedAt", "supportedBy"], on: .main) { [weak self] change in
            guard let self else {
                return
            }

            guard let onReloadWithChangeset else {
                // We invalidate observation if we are not able to communicate with the view, as it would break diff sync.
                realmObservationToken?.invalidate()
                SentryDebug.viewModelObservationError()
                return
            }

            switch change {
            case .initial(let results):
                _frozenFiles = AnyRealmCollection(results.freezeIfNeeded())
                let changeset = insertAndSort(pictures: results.freeze())
                onReloadWithChangeset(changeset) { newSections in
                    self.sections = newSections
                }
            case .update(let results, deletions: _, insertions: _, modifications: _):
                _frozenFiles = AnyRealmCollection(results.freezeIfNeeded())
                let changeset = insertAndSort(pictures: results.freeze())
                onReloadWithChangeset(changeset) { newSections in
                    self.sections = newSections
                }
            case .error(let error):
                DDLogError("[Realm Observation] Error \(error)")
            }
        }
    }

    override func loadFiles(cursor: String? = nil, forceRefresh: Bool = false) async throws {
        guard !isLoading || cursor != nil else { return }

        startRefreshing(cursor: cursor)
        defer {
            endRefreshing()
        }

        let (_, nextCursor) = try await driveFileManager.lastPictures(cursor: cursor)
        self.nextCursor = nextCursor
    }

    override func barButtonPressed(type: FileListBarButtonType) {
        if type == .search {
            let viewModel = SearchFilesViewModel(driveFileManager: driveFileManager, filters: Filters(fileType: .image))
            let searchViewController = SearchViewController.instantiateInNavigationController(viewModel: viewModel)
            onPresentViewController?(.modal, searchViewController, true)
        } else if type == .photoSort {
            let floatingPanelViewController = FloatingPanelSelectOptionViewController<PhotoSortMode>
                .instantiatePanel(options: PhotoSortMode.allCases, selectedOption: sortMode,
                                  headerTitle: KDriveResourcesStrings.Localizable.sortTitle,
                                  delegate: self)
            onPresentViewController?(.modal, floatingPanelViewController, true)
        } else {
            super.barButtonPressed(type: type)
        }
    }

    override func didSelect(option: Selectable) {
        guard let mode = option as? PhotoSortMode else { return }
        sortMode = mode
    }

    override func sortingChanged() {
        UserDefaults.shared.photoSortMode = sortMode
        updateRealmObservation()
    }

    private func insertAndSort(pictures: AnyRealmCollection<File>) -> StagedChangeset<[PhotoListViewModel.Section]> {
        var newSections = PhotoListViewModel.emptySections
        for picture in pictures {
            let currentDateComponents = Calendar.current.dateComponents(sortMode.calendarComponents, from: picture.lastModifiedAt)

            var currentSectionIndex: Int!
            if newSections.last?.model.dateComponents == currentDateComponents {
                currentSectionIndex = newSections.count - 1
            } else if let yearMonthIndex = newSections.firstIndex(where: { $0.model.dateComponents == currentDateComponents }) {
                currentSectionIndex = yearMonthIndex
            } else {
                newSections.append(Section(model: Group(referenceDate: picture.lastModifiedAt, sortMode: sortMode), elements: []))
                currentSectionIndex = newSections.count - 1
            }
            newSections[currentSectionIndex].elements.append(picture)
        }

        return StagedChangeset(source: sections, target: newSections)
    }
}<|MERGE_RESOLUTION|>--- conflicted
+++ resolved
@@ -73,12 +73,7 @@
                    currentDirectory: DriveFileManager.lastPicturesRootFile)
 
         let fetchedFiles = driveFileManager.fetchResults(ofType: File.self) { faultedCollection in
-<<<<<<< HEAD
-            faultedCollection
-                .filter("extensionType IN %@", [ConvertedType.image.rawValue, ConvertedType.video.rawValue])
-=======
             faultedCollection.filter("extensionType IN %@", [ConvertedType.image.rawValue, ConvertedType.video.rawValue])
->>>>>>> da9489fa
                 .sorted(by: [SortType.newer.value.sortDescriptor])
         }
 
