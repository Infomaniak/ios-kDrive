--- conflicted
+++ resolved
@@ -296,31 +296,8 @@
 
         guard accountManager.currentAccount != nil else {
             #if !ISEXTENSION
-<<<<<<< HEAD
             let upsaleFloatingPanelController = UpsaleViewController.instantiateInFloatingPanel(rootViewController: self)
             present(upsaleFloatingPanelController, animated: true, completion: nil)
-=======
-            let upsaleViewController = UpsaleViewController()
-
-            upsaleViewController.onFreeTrialCompleted = { [weak self] in
-                guard let self else { return }
-                self.dismiss(animated: true) {
-                    let loginDelegateHandler = LoginDelegateHandler()
-                    self.router.showRegister(delegate: loginDelegateHandler)
-                }
-            }
-
-            upsaleViewController.onLoginCompleted = { [weak self] in
-                guard let self else { return }
-                self.dismiss(animated: true) {
-                    let loginDelegateHandler = LoginDelegateHandler()
-                    self.router.showLogin(delegate: loginDelegateHandler)
-                }
-            }
-
-            let floatingPanel = UpsaleFloatingPanelController(upsaleViewController: upsaleViewController)
-            present(floatingPanel, animated: true, completion: nil)
->>>>>>> d4b67a5c
             #else
             dismiss(animated: true)
             #endif
