/*
 Infomaniak kDrive - iOS App
 Copyright (C) 2021 Infomaniak Network SA

 This program is free software: you can redistribute it and/or modify
 it under the terms of the GNU General Public License as published by
 the Free Software Foundation, either version 3 of the License, or
 (at your option) any later version.

 This program is distributed in the hope that it will be useful,
 but WITHOUT ANY WARRANTY; without even the implied warranty of
 MERCHANTABILITY or FITNESS FOR A PARTICULAR PURPOSE.  See the
 GNU General Public License for more details.

 You should have received a copy of the GNU General Public License
 along with this program.  If not, see <http://www.gnu.org/licenses/>.
 */

import CocoaLumberjackSwift
import Combine
import DifferenceKit
import FloatingPanel
import InfomaniakCore
import InfomaniakDI
import kDriveCore
import kDriveResources
import RealmSwift
import UIKit

extension SwipeCellAction {
    static let share = SwipeCellAction(
        identifier: "share",
        title: KDriveResourcesStrings.Localizable.buttonFileRights,
        backgroundColor: KDriveResourcesAsset.infomaniakColor.color,
        icon: KDriveResourcesAsset.share.image
    )
    static let delete = SwipeCellAction(
        identifier: "delete",
        title: KDriveResourcesStrings.Localizable.buttonDelete,
        backgroundColor: KDriveResourcesAsset.binColor.color,
        icon: KDriveResourcesAsset.delete.image
    )
}

extension SortType: Selectable {
    var title: String {
        return value.translation
    }
}

class FileListViewController: UICollectionViewController, SwipeActionCollectionViewDelegate,
    SwipeActionCollectionViewDataSource, FilesHeaderViewDelegate, SceneStateRestorable, ViewControllerDismissable {
    @LazyInjectService var accountManager: AccountManageable

    // MARK: - Constants

    private let gridMinColumns = 2
    private let gridCellMaxWidth = 200.0
    private let gridCellRatio = 3.0 / 4.0
    private let leftRightInset = 12.0
    private let gridInnerSpacing = 16.0
    private let headerViewIdentifier = "FilesHeaderView"
    private var addToKDriveButton: IKButton?

    // MARK: - Properties

    var collectionViewFlowLayout: UICollectionViewFlowLayout? {
        collectionViewLayout as? UICollectionViewFlowLayout
    }

    let refreshControl = UIRefreshControl()
    var headerView: FilesHeaderView?
    var selectView: SelectView?
    private var gridColumns: Int {
        let screenWidth = collectionView.bounds.width
        let maxColumns = Int(screenWidth / gridCellMaxWidth)
        return max(gridMinColumns, maxColumns)
    }

    #if !ISEXTENSION
    lazy var filePresenter = FilePresenter(viewController: self)
    #endif

    private var networkObserver: ObservationToken?

    let viewModel: FileListViewModel
    var displayedFiles = [File]()

    var bindStore = Set<AnyCancellable>()
    var currentFileLoadingTask: Task<Void, Never>?

    var driveFileManager: DriveFileManager {
        viewModel.driveFileManager
    }

    lazy var addToKDriveButton: IKLargeButton = {
        let button = IKLargeButton(frame: .zero)
        button.setTitle(KDriveCoreStrings.Localizable.buttonAddToKDrive, for: .normal)
        button.translatesAutoresizingMaskIntoConstraints = false
        button.addTarget(self, action: #selector(addToMyDriveButtonTapped(_:)), for: .touchUpInside)
        return button
    }()

    // MARK: - View controller lifecycle

    deinit {
        NotificationCenter.default.removeObserver(self)
    }

    init(viewModel: FileListViewModel) {
        self.viewModel = viewModel
        super.init(collectionViewLayout: UICollectionViewFlowLayout())
    }

    @available(*, unavailable)
    required init?(coder: NSCoder) {
        fatalError("init(coder:) has not been implemented")
    }

    override func viewDidLoad() {
        super.viewDidLoad()
        navigationItem.hideBackButtonText()
        navigationItem.largeTitleDisplayMode = .always

        // Set up collection view
        collectionView = SwipableCollectionView(frame: collectionView.frame, collectionViewLayout: collectionViewLayout)
        collectionView.register(cellView: FileCollectionViewCell.self)
        collectionView.register(cellView: FileGridCollectionViewCell.self)
        collectionView.register(
            UINib(nibName: headerViewIdentifier, bundle: nil),
            forSupplementaryViewOfKind: UICollectionView.elementKindSectionHeader,
            withReuseIdentifier: headerViewIdentifier
        )
        collectionView.contentInset = UIEdgeInsets(top: 0, left: 0, bottom: UIConstants.listPaddingBottom, right: 0)
        collectionView.backgroundColor = KDriveResourcesAsset.backgroundColor.color
        (collectionView as? SwipableCollectionView)?.swipeDataSource = self
        (collectionView as? SwipableCollectionView)?.swipeDelegate = self
        collectionViewFlowLayout?.sectionHeadersPinToVisibleBounds = true
        collectionView.addGestureRecognizer(UILongPressGestureRecognizer(target: self, action: #selector(handleLongPress)))
        refreshControl.addTarget(self, action: #selector(forceRefresh), for: .valueChanged)
        collectionView.dropDelegate = self
        collectionView.dragDelegate = self

        // Set up observers
        observeNetwork()
        NotificationCenter.default.addObserver(
            self,
            selector: #selector(appWillEnterForeground),
            name: UIApplication.willEnterForegroundNotification,
            object: nil
        )

        setupViewModel()
        setupFooterIfNeeded()
    }

    override func viewWillAppear(_ animated: Bool) {
        super.viewWillAppear(animated)

        navigationController?.setInfomaniakAppearanceNavigationBar()

        (tabBarController as? PlusButtonObserver)?.updateCenterButton()

        tryLoadingFilesOrDisplayError()
    }

    override func viewDidAppear(_ animated: Bool) {
        super.viewDidAppear(animated)
        MatomoUtils.track(view: viewModel.configuration.matomoViewPath)

        saveSceneState()
    }

    override func viewWillTransition(to size: CGSize, with coordinator: UIViewControllerTransitionCoordinator) {
        super.viewWillTransition(to: size, with: coordinator)
        if let emptyView = collectionView?.backgroundView as? EmptyTableView {
            updateEmptyView(emptyView)
        }
        coordinator.animate { _ in
            self.collectionView?.reloadData()
            self.setSelectedCells()
        }
    }

    override func willMove(toParent parent: UIViewController?) {
        super.willMove(toParent: parent)
        if parent == nil {
            currentFileLoadingTask?.cancel()
        }
    }

    @objc func appWillEnterForeground() {
        viewWillAppear(true)
    }

    // MARK: - Private methods

    private func setupViewModel() {
        bindViewModels()
        if viewModel.configuration.isRefreshControlEnabled {
            collectionView.refreshControl = refreshControl
        }

        viewModel.startObservation()
    }

    private func bindViewModels() {
        bindFileListViewModel()
        bindUploadCardViewModel()
        bindMultipleSelectionViewModel()
    }

    private func bindFileListViewModel() {
        headerView?.sortButton.setTitle(viewModel.sortType.value.translation, for: .normal)

        navigationItem.title = viewModel.title
        viewModel.$title.receiveOnMain(store: &bindStore) { [weak self] title in
            self?.navigationItem.title = title
        }

        viewModel.$isRefreshing.receiveOnMain(store: &bindStore) { [weak self] isRefreshing in
            self?.toggleRefreshing(isRefreshing)
        }

        viewModel.$listStyle.receiveOnMain(store: &bindStore) { [weak self] listStyle in
            self?.updateListStyle(listStyle)
        }

        viewModel.onFilePresented = { [weak self] file in
            self?.onFilePresented(file)
        }

        viewModel.$currentLeftBarButtons.receiveOnMain(store: &bindStore) { [weak self] leftBarButtons in
            guard let self else { return }
            navigationItem.leftBarButtonItems = leftBarButtons?
                .map { FileListBarButton(type: $0, target: self, action: #selector(self.barButtonPressed(_:))) }
        }

        navigationItem.rightBarButtonItems = viewModel.currentRightBarButtons?
            .map { FileListBarButton(type: $0, target: self, action: #selector(self.barButtonPressed(_:))) }
        viewModel.$currentRightBarButtons.receiveOnMain(store: &bindStore) { [weak self] rightBarButtons in
            guard let self else { return }
            navigationItem.rightBarButtonItems = rightBarButtons?
                .map { FileListBarButton(type: $0, target: self, action: #selector(self.barButtonPressed(_:))) }
        }

        viewModel.onPresentViewController = { [weak self] presentationType, viewController, animated in
            self?.present(viewController, presentationType: presentationType, animated: animated)
        }

        viewModel.onPresentQuickActionPanel = { [weak self] files, type in
            self?.showQuickActionsPanel(files: files, actionType: type)
        }

        viewModel.$files.receiveOnMain(store: &bindStore) { [weak self] newContent in
            self?.reloadCollectionViewWith(files: newContent)
        }

        viewModel.$isShowingEmptyView.receiveOnMain(store: &bindStore) { [weak self] isShowingEmptyView in
            self?.showEmptyView(isShowingEmptyView)
        }
    }

    func setupFooterIfNeeded() {
        guard driveFileManager.isPublicShare else {
            return
        }

<<<<<<< HEAD
        let addToKDrive = IKButton(type: .custom)
        addToKDriveButton = addToKDrive

        addToKDrive.setTitle("Add to My kDrive", for: .normal)
        addToKDrive.addTarget(self, action: #selector(addToMyDriveButtonTapped(_:)), for: .touchUpInside)
        addToKDrive.setBackgroundColors(normal: .systemBlue, highlighted: .darkGray)
        addToKDrive.translatesAutoresizingMaskIntoConstraints = false
        addToKDrive.cornerRadius = 8.0
        addToKDrive.clipsToBounds = true
=======
        view.addSubview(addToKDriveButton)
        view.bringSubviewToFront(addToKDriveButton)
>>>>>>> 6c99ba06

        view.addSubview(addToKDrive)
        view.bringSubviewToFront(addToKDrive)

        let leadingConstraint = addToKDrive.leadingAnchor.constraint(greaterThanOrEqualTo: view.leadingAnchor,
                                                                     constant: 16)
        leadingConstraint.priority = .defaultHigh
        let trailingConstraint = addToKDrive.trailingAnchor.constraint(
            greaterThanOrEqualTo: view.trailingAnchor,
            constant: -16
        )
        trailingConstraint.priority = .defaultHigh
        let widthConstraint = addToKDrive.widthAnchor.constraint(lessThanOrEqualToConstant: 360)

        NSLayoutConstraint.activate([
            addToKDrive.centerXAnchor.constraint(equalTo: view.centerXAnchor),
            leadingConstraint,
            trailingConstraint,
            addToKDrive.bottomAnchor.constraint(equalTo: view.safeAreaLayoutGuide.bottomAnchor, constant: -16),
            addToKDrive.heightAnchor.constraint(equalToConstant: 60),
            widthConstraint
        ])
    }

    @objc func addToMyDriveButtonTapped(_ sender: UIView?) {
        viewModel.barButtonPressed(sender: sender, type: .downloadAll)
    }

    func reloadCollectionViewWith(files: [File]) {
        let changeSet = StagedChangeset(source: displayedFiles, target: files)
        collectionView.reload(using: changeSet,
                              interrupt: { $0.changeCount > Endpoint.itemsPerPage },
                              setData: { self.displayedFiles = $0 })

        // We need recompute the size of the header cell right after the batch update so it reflects its state properly.
        // State of the header cell can be updated during a diff update of the collection view.
        collectionView.reloadItems(at: [IndexPath(row: 0, section: 0)])

        if let headerView {
            setUpHeaderView(headerView, isEmptyViewHidden: viewModel.isShowingEmptyView)
        }
    }

    private func bindUploadCardViewModel() {
        viewModel.uploadViewModel?.$uploadCount.receiveOnMain(store: &bindStore) { [weak self] uploadCount in
            self?.updateUploadCard(uploadCount: uploadCount)
        }
    }

    private func bindMultipleSelectionViewModel() {
        viewModel.multipleSelectionViewModel?.$isMultipleSelectionEnabled
            .receiveOnMain(store: &bindStore) { [weak self] isMultipleSelectionEnabled in
                self?.toggleMultipleSelection(isMultipleSelectionEnabled)
            }

        viewModel.multipleSelectionViewModel?.$selectedCount.receiveOnMain(store: &bindStore) { [weak self] selectedCount in
            guard self?.viewModel.multipleSelectionViewModel?.isMultipleSelectionEnabled == true else { return }
            self?.selectView?.updateTitle(selectedCount)
        }

        viewModel.multipleSelectionViewModel?.onItemSelected = { [weak self] selectedIndexPath in
            self?.collectionView.selectItem(at: selectedIndexPath, animated: true, scrollPosition: .init(rawValue: 0))
        }

        viewModel.multipleSelectionViewModel?.onSelectAll = { [weak self] in
            for i in 0 ..< (self?.viewModel.files.count ?? 0) {
                self?.collectionView.selectItem(at: IndexPath(row: i, section: 0), animated: true, scrollPosition: [])
            }
        }

        viewModel.multipleSelectionViewModel?.onDeselectAll = { [weak self] in
            for indexPath in self?.collectionView.indexPathsForSelectedItems ?? [] {
                self?.collectionView.deselectItem(at: indexPath, animated: true)
            }
        }

        viewModel.multipleSelectionViewModel?.$multipleSelectionActions.receiveOnMain(store: &bindStore) { [weak self] actions in
            self?.selectView?.setActions(actions)
        }
    }

    private func toggleRefreshing(_ refreshing: Bool) {
        if refreshing {
            refreshControl.beginRefreshing()

            // 200 is an arbitrary value that works fine.
            // The goal is to prevent moving offset if the user already pulled down the control.
            if collectionView.contentOffset.y >= -200 {
                let offsetPoint = CGPoint(x: 0, y: collectionView.contentOffset.y - refreshControl.frame.size.height)
                collectionView.setContentOffset(offsetPoint, animated: true)
            }
        } else {
            refreshControl.endRefreshing()
        }
    }

    private func updateListStyle(_ listStyle: ListStyle) {
        headerView?.listOrGridButton.setImage(listStyle.icon, for: .normal)
        collectionView.reloadItems(at: collectionView.indexPathsForVisibleItems)
        setSelectedCells()
    }

    private func present(_ viewController: UIViewController, presentationType: ControllerPresentationType, animated: Bool) {
        if presentationType == .push,
           let navigationController {
            navigationController.pushViewController(viewController, animated: animated)
        } else {
            present(viewController, animated: animated)
        }
    }

    private func updateUploadCard(uploadCount: Int) {
        let shouldHideUploadCard: Bool
        if uploadCount > 0 {
            headerView?.uploadCardView.setUploadCount(uploadCount)
            shouldHideUploadCard = false
        } else {
            shouldHideUploadCard = true
        }
        // Only perform reload if needed
        if shouldHideUploadCard != headerView?.uploadCardView.isHidden {
            headerView?.uploadCardView.isHidden = shouldHideUploadCard
            collectionView.performBatchUpdates(nil)
        }
    }

    private func fileFloatingPanelLayout(files: [File]) -> FloatingPanelLayout {
        guard driveFileManager.isPublicShare else {
            return FileFloatingPanelLayout(
                initialState: .half,
                hideTip: true,
                backdropAlpha: 0.2
            )
        }

        if files.first?.isDirectory == true {
            return PublicShareFolderFloatingPanelLayout(
                initialState: .half,
                hideTip: true,
                backdropAlpha: 0.2
            )
        } else {
            return PublicShareFileFloatingPanelLayout(
                initialState: .half,
                hideTip: true,
                backdropAlpha: 0.2
            )
        }
    }

    private func showQuickActionsPanel(files: [File], actionType: FileListQuickActionType) {
        #if !ISEXTENSION
        var floatingPanelViewController: DriveFloatingPanelController
        switch actionType {
        case .file:
            floatingPanelViewController = DriveFloatingPanelController()
            let fileInformationsViewController = FileActionsFloatingPanelViewController()

            fileInformationsViewController.presentingParent = self
            fileInformationsViewController.normalFolderHierarchy = viewModel.configuration.normalFolderHierarchy

            floatingPanelViewController.layout = fileFloatingPanelLayout(files: files)

            if let file = files.first {
                fileInformationsViewController.setFile(file, driveFileManager: driveFileManager)
            }

            floatingPanelViewController.set(contentViewController: fileInformationsViewController)
            floatingPanelViewController.track(scrollView: fileInformationsViewController.collectionView)
        case .trash:
            floatingPanelViewController = AdaptiveDriveFloatingPanelController()
            let trashFloatingPanelTableViewController = TrashFloatingPanelTableViewController()
            trashFloatingPanelTableViewController.delegate = (viewModel as? TrashListViewModel)

            trashFloatingPanelTableViewController.trashedFiles = files

            floatingPanelViewController.set(contentViewController: trashFloatingPanelTableViewController)
            (floatingPanelViewController as? AdaptiveDriveFloatingPanelController)?
                .trackAndObserve(scrollView: trashFloatingPanelTableViewController.tableView)
        case .multipleSelection:
            let allItemsSelected: Bool
            let exceptFileIds: [Int]?
            let selectedFiles: [File]
            if viewModel.multipleSelectionViewModel?.isSelectAllModeEnabled == true {
                allItemsSelected = true
                selectedFiles = displayedFiles
                exceptFileIds = Array(viewModel.multipleSelectionViewModel?.exceptItemIds ?? Set<Int>())
            } else {
                allItemsSelected = false
                selectedFiles = files
                exceptFileIds = nil
            }

            let selectViewController = MultipleSelectionFloatingPanelViewController(
                driveFileManager: driveFileManager,
                currentDirectory: viewModel.currentDirectory,
                files: selectedFiles,
                allItemsSelected: allItemsSelected,
                exceptFileIds: exceptFileIds,
                reloadAction: { [weak self] in
                    self?.viewModel.multipleSelectionViewModel?.isMultipleSelectionEnabled = false
                },
                presentingParent: self
            )

            floatingPanelViewController = AdaptiveDriveFloatingPanelController()
            floatingPanelViewController.set(contentViewController: selectViewController)
            (floatingPanelViewController as? AdaptiveDriveFloatingPanelController)?
                .trackAndObserve(scrollView: selectViewController.collectionView)
        }
        floatingPanelViewController.isRemovalInteractionEnabled = true
        present(floatingPanelViewController, animated: true)
        #endif
    }

    private func updateEmptyView(_ emptyBackground: EmptyTableView) {
        if UIDevice.current.orientation.isPortrait {
            emptyBackground.emptyImageFrameViewHeightConstant.constant = 200
        }
        if UIDevice.current.orientation.isLandscape {
            emptyBackground.emptyImageFrameViewHeightConstant.constant = 120
        }
        emptyBackground.emptyImageFrameView.cornerRadius = emptyBackground.emptyImageFrameViewHeightConstant.constant / 2
    }

    private func tryLoadingFilesOrDisplayError() {
        guard !viewModel.isLoading else { return }

        currentFileLoadingTask = Task {
            do {
                try await self.viewModel.loadFiles()
            } catch {
                if let driveError = error as? DriveError,
                   driveError == .objectNotFound {
                    navigationController?.popViewController(animated: true)
                } else {
                    UIConstants.showSnackBarIfNeeded(error: error)
                }
            }
        }
    }

    // MARK: - Actions

    @objc func handleLongPress(_ sender: UILongPressGestureRecognizer) {
        guard let multipleSelectionViewModel = viewModel.multipleSelectionViewModel,
              !multipleSelectionViewModel.isMultipleSelectionEnabled
        else { return }

        let pos = sender.location(in: collectionView)
        if let indexPath = collectionView.indexPathForItem(at: pos) {
            multipleSelectionViewModel.isMultipleSelectionEnabled = true
            // Necessary for events to trigger in the right order
            Task { @MainActor [weak self] in
                guard let self else { return }
                if let file = displayedFiles[safe: indexPath.item] {
                    multipleSelectionViewModel.didSelectFile(file, at: indexPath)
                }
            }
        }
    }

    @objc func barButtonPressed(_ sender: FileListBarButton) {
        viewModel.barButtonPressed(sender: sender, type: sender.type)
    }

    @objc func forceRefresh() {
        viewModel.forceRefresh()
    }

    // MARK: - Public methods

    func onFilePresented(_ file: File) {
        #if !ISEXTENSION
        filePresenter.present(for: file,
                              files: viewModel.files,
                              driveFileManager: viewModel.driveFileManager,
                              normalFolderHierarchy: viewModel.configuration.normalFolderHierarchy,
                              presentationOrigin: viewModel.configuration.presentationOrigin)
        #endif
    }

    func setUpHeaderView(_ headerView: FilesHeaderView, isEmptyViewHidden: Bool) {
        headerView.delegate = self

        if viewModel.currentDirectory.visibility == .isTeamSpace {
            let driveOrganisationName = viewModel.driveFileManager.drive.account.name
            let commonDocumentsDescription = KDriveResourcesStrings.Localizable.commonDocumentsDescription(driveOrganisationName)

            headerView.commonDocumentsDescriptionLabel.text = commonDocumentsDescription
            headerView.commonDocumentsDescriptionLabel.isHidden = false
        } else {
            headerView.commonDocumentsDescriptionLabel.isHidden = true
        }

        headerView.sortView.isHidden = !isEmptyViewHidden

        headerView.sortButton.isHidden = viewModel.configuration.sortingOptions.isEmpty
        UIView.performWithoutAnimation {
            headerView.sortButton.setTitle(viewModel.sortType.value.translation, for: .normal)
            headerView.sortButton.layoutIfNeeded()
            headerView.listOrGridButton.setImage(viewModel.listStyle.icon, for: .normal)
            headerView.listOrGridButton.layoutIfNeeded()
        }

        if let uploadViewModel = viewModel.uploadViewModel {
            headerView.uploadCardView.isHidden = uploadViewModel.uploadCount == 0
            headerView.uploadCardView.titleLabel.text = KDriveResourcesStrings.Localizable.uploadInThisFolderTitle
            headerView.uploadCardView.setUploadCount(uploadViewModel.uploadCount)
            headerView.uploadCardView.progressView.enableIndeterminate()
        }
    }

    private func observeNetwork() {
        guard networkObserver == nil else { return }
        networkObserver = ReachabilityListener.instance.observeNetworkChange(self) { [weak self] status in
            Task { @MainActor in
                guard let self else { return }
                self.headerView?.offlineView.isHidden = status != .offline
                self.collectionView.collectionViewLayout.invalidateLayout()
                self.collectionView.reloadItems(at: self.collectionView.indexPathsForVisibleItems)
            }
        }
    }

    func showEmptyView(_ isShowing: Bool) {
        guard (collectionView.backgroundView == nil) == isShowing || headerView?.sortView.isHidden == !isShowing else { return }
        let emptyView = EmptyTableView.instantiate(type: bestEmptyViewType(), button: false)
        emptyView.actionHandler = { [weak self] _ in
            self?.forceRefresh()
        }
        collectionView.backgroundView = isShowing ? emptyView : nil
        if let headerView {
            setUpHeaderView(headerView, isEmptyViewHidden: !isShowing)
        }
    }

    private func bestEmptyViewType() -> EmptyTableView.EmptyTableViewType {
        var type = viewModel.configuration.emptyViewType
        if tabBarController?.tabBar.isHidden == false,
           type == .emptyFolder && viewModel.currentDirectory.capabilities.canCreateFile {
            type = .emptyFolderWithCreationRights
        }
        return type
    }

    // MARK: - Multiple selection

    func toggleMultipleSelection(_ on: Bool) {
        if on {
            addToKDriveButton?.isHidden = true
            navigationItem.title = nil
            headerView?.selectView.isHidden = false
            headerView?.selectView.setActions(viewModel.multipleSelectionViewModel?.multipleSelectionActions ?? [])
            collectionView.allowsMultipleSelection = true
            navigationController?.navigationBar.prefersLargeTitles = false
            let generator = UIImpactFeedbackGenerator()
            generator.prepare()
            generator.impactOccurred()
        } else {
            addToKDriveButton?.isHidden = false
            headerView?.selectView.isHidden = true
            collectionView.allowsMultipleSelection = false
            navigationController?.navigationBar.prefersLargeTitles = true
            navigationItem.title = viewModel.title
        }
        collectionView.reloadItems(at: collectionView.indexPathsForVisibleItems)
    }

    func setSelectedCells() {
        guard let multipleSelectionViewModel = viewModel.multipleSelectionViewModel else { return }
        if multipleSelectionViewModel.isSelectAllModeEnabled {
            for i in 0 ..< viewModel.files.count {
                collectionView.selectItem(at: IndexPath(row: i, section: 0), animated: false, scrollPosition: [])
            }
        } else {
            if multipleSelectionViewModel.isMultipleSelectionEnabled && !multipleSelectionViewModel.selectedItems.isEmpty {
                /*
                 Scroll to the selected cells only if the view is currently visible
                 Scrolling when the view is not visible causes the layout to break
                 */
                let scrollPosition: UICollectionView.ScrollPosition = viewIfLoaded?.window != nil ? .centeredVertically : []
                for i in 0 ..< viewModel.files.count {
                    guard let file = displayedFiles[safe: i],
                          multipleSelectionViewModel.selectedItems.contains(file) else {
                        continue
                    }
                    collectionView.selectItem(at: IndexPath(item: i, section: 0), animated: false, scrollPosition: scrollPosition)
                }
            }
        }
    }

    // MARK: - Collection view data source

    override func collectionView(_ collectionView: UICollectionView, numberOfItemsInSection section: Int) -> Int {
        return displayedFiles.count
    }

    override func collectionView(
        _ collectionView: UICollectionView,
        viewForSupplementaryElementOfKind kind: String,
        at indexPath: IndexPath
    ) -> UICollectionReusableView {
        guard kind == UICollectionView.elementKindSectionHeader else {
            return super.collectionView(collectionView, viewForSupplementaryElementOfKind: kind, at: indexPath)
        }

        let dequeuedHeaderView = collectionView.dequeueReusableSupplementaryView(
            ofKind: UICollectionView.elementKindSectionHeader,
            withReuseIdentifier: headerViewIdentifier,
            for: indexPath
        ) as! FilesHeaderView
        setUpHeaderView(dequeuedHeaderView, isEmptyViewHidden: !viewModel.files.isEmpty)

        headerView = dequeuedHeaderView
        selectView = dequeuedHeaderView.selectView
        return dequeuedHeaderView
    }

    override func collectionView(_ collectionView: UICollectionView, cellForItemAt indexPath: IndexPath) -> UICollectionViewCell {
        let cellType: UICollectionViewCell.Type
        switch viewModel.listStyle {
        case .list:
            cellType = FileCollectionViewCell.self
        case .grid:
            cellType = FileGridCollectionViewCell.self
        }

        let cell = collectionView.dequeueReusableCell(type: cellType, for: indexPath) as! FileCollectionViewCell
        let file = displayedFiles[indexPath.row]

        cell.initStyle(isFirst: file.isFirstInList, isLast: file.isLastInList)
        cell.configureWith(
            driveFileManager: viewModel.driveFileManager,
            file: file,
            selectionMode: viewModel.multipleSelectionViewModel?.isMultipleSelectionEnabled == true
        )
        cell.delegate = self
        if ReachabilityListener.instance.currentStatus == .offline && !file.isDirectory && !file.isAvailableOffline {
            cell.setEnabled(false)
        } else {
            cell.setEnabled(true)
        }

        if viewModel.configuration.presentationOrigin == PresentationOrigin.activities {
            cell.moreButton.isHidden = true
        }

        return cell
    }

    override func collectionView(
        _ collectionView: UICollectionView,
        willDisplay cell: UICollectionViewCell,
        forItemAt indexPath: IndexPath
    ) {
        if viewModel.multipleSelectionViewModel?.isSelectAllModeEnabled == true,
           let file = displayedFiles[safe: indexPath.item],
           viewModel.multipleSelectionViewModel?.exceptItemIds.contains(file.id) != true {
            collectionView.selectItem(at: indexPath, animated: true, scrollPosition: [])
        }
        (cell as? FileCollectionViewCell)?
            .setSelectionMode(viewModel.multipleSelectionViewModel?.isMultipleSelectionEnabled == true)
    }

    // MARK: - Collection view delegate

    override func collectionView(_ collectionView: UICollectionView, didSelectItemAt indexPath: IndexPath) {
        if viewModel.multipleSelectionViewModel?.isMultipleSelectionEnabled == true {
            guard let file = displayedFiles[safe: indexPath.item] else { return }
            viewModel.multipleSelectionViewModel?.didSelectFile(file, at: indexPath)
        } else {
            viewModel.didSelectFile(at: indexPath)
        }
    }

    override func collectionView(_ collectionView: UICollectionView, didDeselectItemAt indexPath: IndexPath) {
        guard viewModel.multipleSelectionViewModel?.isMultipleSelectionEnabled == true,
              let file = displayedFiles[safe: indexPath.item] else {
            return
        }
        viewModel.multipleSelectionViewModel?.didDeselectFile(file, at: indexPath)
    }

    // MARK: - Swipe action collection view delegate

    func collectionView(_ collectionView: SwipableCollectionView, didSelect action: SwipeCellAction, at indexPath: IndexPath) {
        viewModel.didSelectSwipeAction(action, at: indexPath)
    }

    // MARK: - Swipe action collection view data source

    func collectionView(_ collectionView: SwipableCollectionView, actionsFor cell: SwipableCell,
                        at indexPath: IndexPath) -> [SwipeCellAction]? {
        return viewModel.getSwipeActions(at: indexPath)
    }

    // MARK: - State restoration

    var currentSceneMetadata: [AnyHashable: Any] {
        [
            SceneRestorationKeys.lastViewController.rawValue: SceneRestorationScreens.FileListViewController.rawValue,
            SceneRestorationValues.driveId.rawValue: driveFileManager.drive.id,
            SceneRestorationValues.fileId.rawValue: viewModel.currentDirectory.id
        ]
    }

    // MARK: - Files header view delegate

    func sortButtonPressed() {
        viewModel.sortButtonPressed()
    }

    func gridButtonPressed() {
        viewModel.listStyleButtonPressed()
    }

    #if !ISEXTENSION
    func uploadCardSelected() {
        let uploadViewController = UploadQueueViewController.instantiate()
        uploadViewController.currentDirectory = viewModel.currentDirectory
        navigationController?.pushViewController(uploadViewController, animated: true)
    }
    #endif

    func multipleSelectionActionButtonPressed(_ button: SelectView.MultipleSelectionActionButton) {
        viewModel.multipleSelectionViewModel?.actionButtonPressed(action: button.action)
    }

    func removeFilterButtonPressed(_ filter: Filterable) {
        // Overriden in subclasses
    }
}

// MARK: - Collection view delegate flow layout

extension FileListViewController: UICollectionViewDelegateFlowLayout {
    func collectionView(
        _ collectionView: UICollectionView,
        layout collectionViewLayout: UICollectionViewLayout,
        sizeForItemAt indexPath: IndexPath
    ) -> CGSize {
        let effectiveContentWidth = collectionView.bounds.width - collectionView.safeAreaInsets.left - collectionView
            .safeAreaInsets.right - leftRightInset * 2
        switch viewModel.listStyle {
        case .list:
            // Important: subtract safe area insets
            return CGSize(width: effectiveContentWidth, height: UIConstants.fileListCellHeight)
        case .grid:
            // Adjust cell size based on screen size
            let cellWidth = floor((effectiveContentWidth - gridInnerSpacing * CGFloat(gridColumns - 1)) / CGFloat(gridColumns))
            return CGSize(width: cellWidth, height: floor(cellWidth * gridCellRatio))
        }
    }

    func collectionView(
        _ collectionView: UICollectionView,
        layout collectionViewLayout: UICollectionViewLayout,
        minimumLineSpacingForSectionAt section: Int
    ) -> CGFloat {
        switch viewModel.listStyle {
        case .list:
            return 0
        case .grid:
            return gridInnerSpacing
        }
    }

    func collectionView(
        _ collectionView: UICollectionView,
        layout collectionViewLayout: UICollectionViewLayout,
        minimumInteritemSpacingForSectionAt section: Int
    ) -> CGFloat {
        switch viewModel.listStyle {
        case .list:
            return 0
        case .grid:
            return gridInnerSpacing
        }
    }

    func collectionView(
        _ collectionView: UICollectionView,
        layout collectionViewLayout: UICollectionViewLayout,
        insetForSectionAt section: Int
    ) -> UIEdgeInsets {
        return UIEdgeInsets(top: 0, left: leftRightInset, bottom: 0, right: leftRightInset)
    }

    func collectionView(
        _ collectionView: UICollectionView,
        layout collectionViewLayout: UICollectionViewLayout,
        referenceSizeForHeaderInSection section: Int
    ) -> CGSize {
        guard let headerView = collectionView.supplementaryView(
            forElementKind: UICollectionView.elementKindSectionHeader,
            at: IndexPath(row: 0, section: section)
        ) as? FilesHeaderView else {
            return CGSize(width: collectionView.frame.width, height: 32)
        }

        return headerView.systemLayoutSizeFitting(
            CGSize(width: collectionView.frame.width, height: UIView.layoutFittingCompressedSize.height),
            withHorizontalFittingPriority: .required,
            verticalFittingPriority: .fittingSizeLevel
        )
    }

    override func collectionView(
        _ collectionView: UICollectionView,
        targetIndexPathForMoveOfItemFromOriginalIndexPath originalIndexPath: IndexPath,
        atCurrentIndexPath currentIndexPath: IndexPath,
        toProposedIndexPath proposedIndexPath: IndexPath
    ) -> IndexPath {
        return originalIndexPath
    }
}

// MARK: - File cell delegate

extension FileListViewController: FileCellDelegate {
    func didTapMoreButton(_ cell: FileCollectionViewCell) {
        guard let indexPath = collectionView.indexPath(for: cell) else {
            return
        }
        viewModel.didTapMore(at: indexPath)
    }
}

// MARK: - Top scrollable

extension FileListViewController: TopScrollable {
    func scrollToTop() {
        if isViewLoaded {
            collectionView.scrollToTop(animated: true, navigationController: navigationController)
        }
    }
}

// MARK: - UICollectionViewDragDelegate

extension FileListViewController: UICollectionViewDragDelegate {
    func collectionView(_ collectionView: UICollectionView, itemsForBeginning session: UIDragSession,
                        at indexPath: IndexPath) -> [UIDragItem] {
        if let draggableViewModel = viewModel.draggableFileListViewModel,
           let draggedFile = displayedFiles[safe: indexPath.item] {
            return draggableViewModel.dragItems(for: draggedFile, in: collectionView, at: indexPath, with: session)
        } else {
            return []
        }
    }
}

// MARK: - UICollectionViewDropDelegate

extension FileListViewController: UICollectionViewDropDelegate {
    func collectionView(_ collectionView: UICollectionView, canHandle session: UIDropSession) -> Bool {
        // Prevent dropping a session with only folders
        return !session.items.allSatisfy { $0.itemProvider.hasItemConformingToTypeIdentifier(UTI.directory.identifier) }
    }

    func collectionView(
        _ collectionView: UICollectionView,
        dropSessionDidUpdate session: UIDropSession,
        withDestinationIndexPath destinationIndexPath: IndexPath?
    ) -> UICollectionViewDropProposal {
        if let droppableViewModel = viewModel.droppableFileListViewModel,
           let destinationIndexPath {
            let file = displayedFiles[safe: destinationIndexPath.item]
            return droppableViewModel.updateDropSession(
                session,
                in: collectionView,
                with: destinationIndexPath,
                destinationFile: file
            )
        } else {
            return UICollectionViewDropProposal(operation: .cancel, intent: .unspecified)
        }
    }

    func collectionView(_ collectionView: UICollectionView, performDropWith coordinator: UICollectionViewDropCoordinator) {
        if let droppableViewModel = viewModel.droppableFileListViewModel {
            var destinationDirectory = viewModel.currentDirectory

            if let indexPath = coordinator.destinationIndexPath,
               indexPath.item < viewModel.files.count,
               let file = displayedFiles[safe: indexPath.item],
               file.isDirectory && file.capabilities.canUpload {
                destinationDirectory = file
            }

            droppableViewModel.performDrop(with: coordinator, in: collectionView, destinationDirectory: destinationDirectory)
        }
    }
}<|MERGE_RESOLUTION|>--- conflicted
+++ resolved
@@ -60,7 +60,6 @@
     private let leftRightInset = 12.0
     private let gridInnerSpacing = 16.0
     private let headerViewIdentifier = "FilesHeaderView"
-    private var addToKDriveButton: IKButton?
 
     // MARK: - Properties
 
@@ -262,44 +261,27 @@
     }
 
     func setupFooterIfNeeded() {
-        guard driveFileManager.isPublicShare else {
-            return
-        }
-
-<<<<<<< HEAD
-        let addToKDrive = IKButton(type: .custom)
-        addToKDriveButton = addToKDrive
-
-        addToKDrive.setTitle("Add to My kDrive", for: .normal)
-        addToKDrive.addTarget(self, action: #selector(addToMyDriveButtonTapped(_:)), for: .touchUpInside)
-        addToKDrive.setBackgroundColors(normal: .systemBlue, highlighted: .darkGray)
-        addToKDrive.translatesAutoresizingMaskIntoConstraints = false
-        addToKDrive.cornerRadius = 8.0
-        addToKDrive.clipsToBounds = true
-=======
+        guard driveFileManager.isPublicShare else { return }
+
         view.addSubview(addToKDriveButton)
         view.bringSubviewToFront(addToKDriveButton)
->>>>>>> 6c99ba06
-
-        view.addSubview(addToKDrive)
-        view.bringSubviewToFront(addToKDrive)
-
-        let leadingConstraint = addToKDrive.leadingAnchor.constraint(greaterThanOrEqualTo: view.leadingAnchor,
-                                                                     constant: 16)
+
+        let leadingConstraint = addToKDriveButton.leadingAnchor.constraint(greaterThanOrEqualTo: view.leadingAnchor,
+                                                                           constant: 16)
         leadingConstraint.priority = .defaultHigh
-        let trailingConstraint = addToKDrive.trailingAnchor.constraint(
+        let trailingConstraint = addToKDriveButton.trailingAnchor.constraint(
             greaterThanOrEqualTo: view.trailingAnchor,
             constant: -16
         )
         trailingConstraint.priority = .defaultHigh
-        let widthConstraint = addToKDrive.widthAnchor.constraint(lessThanOrEqualToConstant: 360)
+        let widthConstraint = addToKDriveButton.widthAnchor.constraint(lessThanOrEqualToConstant: 360)
 
         NSLayoutConstraint.activate([
-            addToKDrive.centerXAnchor.constraint(equalTo: view.centerXAnchor),
+            addToKDriveButton.centerXAnchor.constraint(equalTo: view.centerXAnchor),
             leadingConstraint,
             trailingConstraint,
-            addToKDrive.bottomAnchor.constraint(equalTo: view.safeAreaLayoutGuide.bottomAnchor, constant: -16),
-            addToKDrive.heightAnchor.constraint(equalToConstant: 60),
+            addToKDriveButton.bottomAnchor.constraint(equalTo: view.safeAreaLayoutGuide.bottomAnchor, constant: -16),
+            addToKDriveButton.heightAnchor.constraint(equalToConstant: 60),
             widthConstraint
         ])
     }
@@ -630,7 +612,7 @@
 
     func toggleMultipleSelection(_ on: Bool) {
         if on {
-            addToKDriveButton?.isHidden = true
+            addToKDriveButton.isHidden = true
             navigationItem.title = nil
             headerView?.selectView.isHidden = false
             headerView?.selectView.setActions(viewModel.multipleSelectionViewModel?.multipleSelectionActions ?? [])
@@ -640,7 +622,7 @@
             generator.prepare()
             generator.impactOccurred()
         } else {
-            addToKDriveButton?.isHidden = false
+            addToKDriveButton.isHidden = false
             headerView?.selectView.isHidden = true
             collectionView.allowsMultipleSelection = false
             navigationController?.navigationBar.prefersLargeTitles = true
