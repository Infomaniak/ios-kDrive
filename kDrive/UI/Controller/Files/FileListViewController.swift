--- conflicted
+++ resolved
@@ -574,12 +574,7 @@
             headerView?.selectView.isHidden = true
             collectionView.allowsMultipleSelection = false
             navigationController?.navigationBar.prefersLargeTitles = true
-<<<<<<< HEAD
-            navigationItem.title = currentDirectory.name
-=======
             setTitle()
-            navigationItem.leftBarButtonItem = nil
->>>>>>> fd970625
             navigationItem.rightBarButtonItems = rightBarButtonItems
             navigationItem.leftBarButtonItems = leftBarButtonItems
         }
