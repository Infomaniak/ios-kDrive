--- conflicted
+++ resolved
@@ -623,40 +623,6 @@
         }
     }
 
-<<<<<<< HEAD
-=======
-    internal func track(action: FloatingPanelAction) {
-        switch action {
-        // Quick Actions
-        case .sendCopy:
-            MatomoUtils.track(eventWithCategory: matomoCategory, name: "sendFileCopy")
-        case .shareLink:
-            MatomoUtils.track(eventWithCategory: matomoCategory, name: "copyShareLink")
-        case .informations:
-            MatomoUtils.track(eventWithCategory: matomoCategory, name: "openFileInfos")
-        // Actions
-        case .duplicate:
-            MatomoUtils.track(eventWithCategory: matomoCategory, name: "copy")
-        case .move:
-            MatomoUtils.track(eventWithCategory: matomoCategory, name: "move")
-        case .download:
-            MatomoUtils.track(eventWithCategory: matomoCategory, name: "download")
-        case .favorite:
-            MatomoUtils.track(eventWithCategory: matomoCategory, name: "favorite", value: !file.isFavorite)
-        case .offline:
-            MatomoUtils.track(eventWithCategory: matomoCategory, name: "offline", value: !file.isAvailableOffline)
-        case .rename:
-            MatomoUtils.track(eventWithCategory: matomoCategory, name: "rename")
-        case .delete:
-            MatomoUtils.track(eventWithCategory: matomoCategory, name: "putInTrash")
-        case .convertToDropbox:
-            MatomoUtils.track(eventWithCategory: matomoCategory, name: "convertToDropBox")
-        default:
-            break
-        }
-    }
-
->>>>>>> 7915e3d0
     private func setLoading(_ isLoading: Bool, action: FloatingPanelAction, at indexPath: IndexPath) {
         action.isLoading = isLoading
         DispatchQueue.main.async { [weak self] in
