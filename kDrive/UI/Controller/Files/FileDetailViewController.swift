/*
 Infomaniak kDrive - iOS App
 Copyright (C) 2021 Infomaniak Network SA

 This program is free software: you can redistribute it and/or modify
 it under the terms of the GNU General Public License as published by
 the Free Software Foundation, either version 3 of the License, or
 (at your option) any later version.

 This program is distributed in the hope that it will be useful,
 but WITHOUT ANY WARRANTY; without even the implied warranty of
 MERCHANTABILITY or FITNESS FOR A PARTICULAR PURPOSE.  See the
 GNU General Public License for more details.

 You should have received a copy of the GNU General Public License
 along with this program.  If not, see <http://www.gnu.org/licenses/>.
 */

import InfomaniakCore
import kDriveCore
import kDriveResources
import UIKit

class FileDetailViewController: UIViewController {
    @IBOutlet weak var tableView: UITableView!
    @IBOutlet weak var commentButton: UIButton!

    var file: File!
    var driveFileManager: DriveFileManager!
    var fileAccess: FileAccess?
    var contentCount: FileCount?

    private var activities = [[FileActivity]]()
    private var activitiesInfo = (page: 1, hasNextPage: true, isLoading: true)
    private var comments = [Comment]()
    private var commentsInfo = (page: 1, hasNextPage: true, isLoading: true)

    private enum Tabs: Int {
        case informations
        case activity
        case comments
    }

    private enum FileInformationRow {
        case users
        case share
        case categories
        case owner
        case creation
        case added
        case location
        case content
        case size
        case sizeAll

        /// Build an array of row based on given file available information.
        /// - Parameters:
        ///   - file: File for which to build the array
        ///   - fileAccess: Shared file related to `file`
        /// - Returns: Array of row
        static func getRows(for file: File, fileAccess: FileAccess?, contentCount: FileCount?, categoryRights: CategoryRights) -> [FileInformationRow] {
            var rows = [FileInformationRow]()
            if fileAccess != nil || !file.users.isEmpty {
                rows.append(.users)
            }
            if file.capabilities.canShare {
                rows.append(.share)
            }
            if categoryRights.canReadCategoryOnFile {
                rows.append(.categories)
            }
            rows.append(.owner)
            if file.createdAt != nil {
                rows.append(.creation)
            }
            rows.append(.added)
            if file.path?.isEmpty == false {
                rows.append(.location)
            }
            if contentCount != nil {
                rows.append(.content)
            }
            if file.size != nil {
                rows.append(.size)
            }
            if file.version != nil {
                rows.append(.sizeAll)
            }
            return rows
        }
    }

    private var initialLoading = true
    private var currentTab = Tabs.informations
    private var fileInformationRows: [FileInformationRow] = []
    private var oldSections = 2

    private var canManageCategories: Bool {
        return driveFileManager.drive.categoryRights.canPutCategoryOnFile && !file.isDisabled
    }

    override var preferredStatusBarStyle: UIStatusBarStyle {
        if (tableView != nil && tableView.contentOffset.y > 0) || UIDevice.current.orientation.isLandscape || !file.hasThumbnail {
            return .default
        } else {
            return .lightContent
        }
    }

    override func viewWillAppear(_ animated: Bool) {
        super.viewWillAppear(animated)
        navigationController?.navigationBar.tintColor = tableView.contentOffset.y == 0 && UIDevice.current.orientation.isPortrait && file.hasThumbnail ? .white : nil
        let navigationBarAppearanceStandard = UINavigationBarAppearance()
        navigationBarAppearanceStandard.configureWithTransparentBackground()
        navigationBarAppearanceStandard.backgroundColor = KDriveResourcesAsset.backgroundColor.color
        navigationItem.standardAppearance = navigationBarAppearanceStandard
        navigationItem.compactAppearance = navigationBarAppearanceStandard

        let navigationBarAppearanceLarge = UINavigationBarAppearance()
        navigationBarAppearanceLarge.configureWithTransparentBackground()
        navigationBarAppearanceLarge.backgroundColor = .clear
        navigationItem.scrollEdgeAppearance = navigationBarAppearanceLarge

        // Reload file information
        if !initialLoading {
            loadFileInformation()
        }
        initialLoading = false
    }

    override func viewDidAppear(_ animated: Bool) {
        super.viewDidAppear(animated)
        MatomoUtils.track(view: ["FileDetail"])
    }

    override func viewWillDisappear(_ animated: Bool) {
        super.viewWillDisappear(animated)
        navigationController?.navigationBar.tintColor = nil
    }

    override func viewDidLoad() {
        super.viewDidLoad()

        commentButton.isHidden = currentTab != .comments
        tableView.contentInset.bottom = currentTab == .comments ? 120 : 0

        tableView.delegate = self
        tableView.dataSource = self

        title = ""
        navigationItem.largeTitleDisplayMode = .always
        navigationController?.navigationBar.prefersLargeTitles = true

        navigationItem.backButtonTitle = file.name
        navigationItem.hideBackButtonText()

        tableView.scrollIndicatorInsets = UIEdgeInsets(top: -90, left: 0, bottom: 0, right: 0)

        tableView.register(cellView: FileDetailHeaderTableViewCell.self)
        tableView.register(cellView: FileDetailHeaderAltTableViewCell.self)
        tableView.register(cellView: FileDetailCommentTableViewCell.self)
        tableView.register(cellView: FileDetailActivityTableViewCell.self)
        tableView.register(cellView: FileDetailActivitySeparatorTableViewCell.self)

        tableView.register(cellView: FileInformationUsersTableViewCell.self)
        tableView.register(cellView: ShareLinkTableViewCell.self)
        tableView.register(cellView: FileInformationOwnerTableViewCell.self)
        tableView.register(cellView: FileInformationCreationTableViewCell.self)
        tableView.register(cellView: FileInformationLocationTableViewCell.self)
        tableView.register(cellView: ManageCategoriesTableViewCell.self)
        tableView.register(cellView: FileInformationSizeTableViewCell.self)
        tableView.register(cellView: EmptyTableViewCell.self)
        tableView.register(cellView: InfoTableViewCell.self)

        tableView.separatorColor = .clear

        guard file != nil else { return }

        // Set initial rows
        fileInformationRows = FileInformationRow.getRows(for: file, fileAccess: fileAccess, contentCount: contentCount, categoryRights: driveFileManager.drive.categoryRights)

        // Load file informations
        loadFileInformation()

        // Observe file changes
        driveFileManager.observeFileUpdated(self, fileId: file.id) { newFile in
            DispatchQueue.main.async { [weak self] in
                self?.file = newFile
                self?.reloadTableView()
            }
        }
    }

    override func viewDidLayoutSubviews() {
        super.viewDidLayoutSubviews()
        tableView.contentInset.bottom = tableView.safeAreaInsets.bottom
    }

    private func loadFileInformation() {
        Task { [proxyFile = file.proxify()] in
            do {
                self.file = try await driveFileManager.file(id: file.id, forceRefresh: true)
                self.fileAccess = try? await driveFileManager.apiFetcher.access(for: proxyFile)
                guard self.file != nil else { return }
                if self.file.isDirectory {
                    contentCount = try await driveFileManager.apiFetcher.count(of: self.file)
                }
                self.fileInformationRows = FileInformationRow.getRows(for: self.file,
                                                                      fileAccess: self.fileAccess,
                                                                      contentCount: self.contentCount,
                                                                      categoryRights: self.driveFileManager.drive.categoryRights)
                self.reloadTableView()
            } catch {
                UIConstants.showSnackBar(message: error.localizedDescription)
            }
        }
    }

    private func reloadTableView(animation: UITableView.RowAnimation = .none) {
        let newSections = numberOfSections(in: tableView)
        let sectionsInserted = newSections - oldSections
        let sectionsDeleted = oldSections - newSections
        let sectionsReloaded = min(oldSections, newSections)
        tableView.beginUpdates()
        if sectionsInserted > 0 {
            tableView.insertSections(IndexSet(oldSections..<newSections), with: animation)
        }
        if sectionsDeleted > 0 {
            tableView.deleteSections(IndexSet(newSections..<oldSections), with: animation)
        }
        tableView.reloadSections(IndexSet(1..<sectionsReloaded), with: animation)
        tableView.endUpdates()
        oldSections = newSections
    }

    private func fetchNextActivities() {
        activitiesInfo.isLoading = true
        Task { [proxyFile = file.proxify()] in
            do {
                let pagedActivities = try await driveFileManager.apiFetcher.fileActivities(file: proxyFile, page: activitiesInfo.page)
                self.orderActivities(data: pagedActivities)
                self.activitiesInfo.page += 1
                self.activitiesInfo.hasNextPage = pagedActivities.count == Endpoint.itemsPerPage
            } catch {
                UIConstants.showSnackBar(message: error.localizedDescription)
            }
            self.activitiesInfo.isLoading = false
        }
    }

    func fetchNextComments() {
        commentsInfo.isLoading = true
        Task { [proxyFile = file.proxify()] in
            do {
                let pagedPictures = try await driveFileManager.apiFetcher.comments(file: proxyFile, page: commentsInfo.page)
                for comment in pagedPictures {
                    self.comments.append(comment)
                    if let responses = comment.responses {
                        for response in responses {
                            response.isResponse = true
                            self.comments.append(response)
                        }
                    }
                }

                self.commentsInfo.page += 1
                self.commentsInfo.hasNextPage = pagedPictures.count == Endpoint.itemsPerPage
                if self.currentTab == .comments {
                    self.reloadTableView()
                }
            } catch {
                UIConstants.showSnackBar(message: error.localizedDescription)
            }
            self.commentsInfo.isLoading = false
        }
    }

    func orderActivities(data: [FileActivity]) {
        guard !data.isEmpty else {
            tableView.reloadData()
            return
        }

        var currentDate: String
        var lastDate: String
        var notEmpty = true

        var index = activities.count - 1
        if activities.isEmpty {
            notEmpty = false
            index = 0
            activities.append([FileActivity]())
            activities[index].append(data[0])
            lastDate = Constants.formatDate(Date(timeIntervalSince1970: TimeInterval()), style: .date)
        } else {
            lastDate = Constants.formatDate(activities[index][0].createdAt, style: .date)
        }

        for (i, activity) in data.enumerated() {
            if i != 0 || notEmpty {
                currentDate = Constants.formatDate(activity.createdAt, style: .date)
                if currentDate == lastDate {
                    activities[index].append(activity)
                } else {
                    index += 1
                    activities.append([FileActivity]())
                    activities[index].append(activity)
                    lastDate = currentDate
                }
            }
        }
        if currentTab == .activity {
            reloadTableView()
        }
    }

    @IBAction func addComment(_ sender: UIButton) {
        MatomoUtils.track(eventWithCategory: .comment, name: "add")
        let messageAlert = AlertFieldViewController(title: KDriveResourcesStrings.Localizable.buttonAddComment,
                                                    placeholder: KDriveResourcesStrings.Localizable.fileDetailsCommentsFieldName,
                                                    action: KDriveResourcesStrings.Localizable.buttonSend,
                                                    loading: true) { [proxyFile = file.proxify()] body in
            do {
                let newComment = try await self.driveFileManager.apiFetcher.addComment(to: proxyFile, body: body)
                self.comments.insert(newComment, at: 0)
                self.tableView.reloadSections([1], with: .automatic)
            } catch {
                UIConstants.showSnackBar(message: KDriveResourcesStrings.Localizable.errorAddComment)
            }
        }
        present(messageAlert, animated: true)
    }

    func computeSizeForPopover(labels: [String]) -> CGSize {
        var height = 0.0
        var width = 0.0

        for label in labels {
            let cellSize = sizeForLabel(text: label)
            if cellSize.width > width {
                width = cellSize.width
            }
            height += cellSize.height
        }
        return CGSize(width: width + 20, height: height + 16)
    }

    private func sizeForLabel(text: String) -> CGSize {
        let testSizeLabel = UILabel()
        testSizeLabel.font = .systemFont(ofSize: 14, weight: .medium)
        testSizeLabel.numberOfLines = 1
        testSizeLabel.text = text
        testSizeLabel.sizeToFit()

        let width = testSizeLabel.bounds.width
        let height = testSizeLabel.bounds.height
        return CGSize(width: width, height: height)
    }

    override func prepare(for segue: UIStoryboardSegue, sender: Any?) {
        if segue.identifier == "toShareLinkSettingsSegue" {
            let nextVC = segue.destination as! ShareLinkSettingsViewController
            nextVC.driveFileManager = driveFileManager
            nextVC.file = file
        }
    }

    class func instantiate(driveFileManager: DriveFileManager, file: File) -> FileDetailViewController {
        let viewController = Storyboard.files.instantiateViewController(withIdentifier: "FileDetailViewController") as! FileDetailViewController
        viewController.driveFileManager = driveFileManager
        viewController.file = file
        return viewController
    }

    // MARK: - Private methods

    @MainActor
    private func delete(at indexPath: IndexPath, actionCompletion: (Bool) -> Void) async {
        MatomoUtils.track(eventWithCategory: .comment, name: "delete")

        // MainActor should ensure that this call is safe as file was created on the main thread ?
        let proxyFile = file.proxify()
        let comment = comments[indexPath.row]
        do {
            let response = try await driveFileManager.apiFetcher.deleteComment(file: proxyFile, comment: comment)
            if response {
                let commentToDelete = comments[indexPath.row]
                let rowsToDelete = (0...commentToDelete.responsesCount).map { index in
                    IndexPath(row: indexPath.row + index, section: indexPath.section)
                }
                if commentToDelete.isResponse {
                    let parentComment = comments.first { $0.id == commentToDelete.parentId }
                    parentComment?.responsesCount -= 1
                }
                comments.removeSubrange(indexPath.row...indexPath.row + commentToDelete.responsesCount)
                if !comments.isEmpty {
                    tableView.deleteRows(at: rowsToDelete, with: .automatic)
                } else {
                    tableView.reloadSections(IndexSet([1]), with: .automatic)
                }
                actionCompletion(true)
            } else {
                UIConstants.showSnackBar(message: KDriveResourcesStrings.Localizable.errorDelete)
                actionCompletion(false)
            }
        } catch {
            UIConstants.showSnackBar(message: KDriveResourcesStrings.Localizable.errorDelete)
            actionCompletion(false)
        }
    }

    @MainActor
    private func edit(at indexPath: IndexPath, body: String, actionCompletion: (Bool) -> Void) async {
        MatomoUtils.track(eventWithCategory: .comment, name: "edit")

        // MainActor should ensure that this call is safe as file was created on the main thread ?
        let proxyFile = file.proxify()
        let comment = comments[indexPath.row]
        do {
            let response = try await driveFileManager.apiFetcher.editComment(file: proxyFile, body: body, comment: comment)
            if response {
                comments[indexPath.row].body = body
                tableView.reloadRows(at: [indexPath], with: .automatic)
                actionCompletion(true)
            } else {
                UIConstants.showSnackBar(message: KDriveResourcesStrings.Localizable.errorModification)
                actionCompletion(false)
            }
        } catch {
            UIConstants.showSnackBar(message: KDriveResourcesStrings.Localizable.errorModification)
            actionCompletion(false)
        }
    }

    @MainActor
    private func answer(at indexPath: IndexPath, reply: String, actionCompletion: (Bool) -> Void) async {
        MatomoUtils.track(eventWithCategory: .comment, name: "answer")

        // MainActor should ensure that this call is safe as file was created on the main thread ?
        let proxyFile = file.proxify()
        let comment = comments[indexPath.row]
        do {
            let reply = try await driveFileManager.apiFetcher.answerComment(file: proxyFile, body: reply, comment: comment)
            reply.isResponse = true
            comments.insert(reply, at: indexPath.row + 1)
            let parentComment = comments[indexPath.row]
            if parentComment.responses != nil {
                parentComment.responses?.insert(reply, at: 0)
            } else {
                parentComment.responses = [reply]
            }
            parentComment.responsesCount += 1
            tableView.insertRows(at: [IndexPath(row: indexPath.row + 1, section: indexPath.section)], with: .automatic)
            actionCompletion(true)
        } catch {
            actionCompletion(false)
        }
    }

    // MARK: - State restoration

    override func encodeRestorableState(with coder: NSCoder) {
        super.encodeRestorableState(with: coder)

        coder.encode(driveFileManager.drive.id, forKey: "DriveId")
        coder.encode(file.id, forKey: "FileId")
    }

    override func decodeRestorableState(with coder: NSCoder) {
        super.decodeRestorableState(with: coder)

        let driveId = coder.decodeInteger(forKey: "DriveId")
        let fileId = coder.decodeInteger(forKey: "FileId")

        guard let driveFileManager = AccountManager.instance.getDriveFileManager(for: driveId, userId: AccountManager.instance.currentUserId) else {
            return
        }
        self.driveFileManager = driveFileManager
        file = driveFileManager.getCachedFile(id: fileId)
        guard file != nil else {
            // If file doesn't exist anymore, pop view controller
            navigationController?.popViewController(animated: true)
            return
        }
<<<<<<< HEAD
        Task {
            self.fileAccess = try? await driveFileManager.apiFetcher.access(for: file)
            self.fileInformationRows = FileInformationRow.getRows(for: self.file,
                                                                  fileAccess: self.fileAccess,
                                                                  contentCount: self.contentCount,
                                                                  categoryRights: self.driveFileManager.drive.categoryRights)
=======
        Task { [proxyFile = file.proxify()] in
            self.fileAccess = try? await driveFileManager.apiFetcher.access(for: proxyFile)
            self.fileInformationRows = FileInformationRow.getRows(for: self.file, fileAccess: self.fileAccess, categoryRights: self.driveFileManager.drive.categoryRights)
>>>>>>> 89bc8520
            if self.currentTab == .informations {
                DispatchQueue.main.async {
                    self.reloadTableView()
                }
            }
        }
    }
}

extension FileDetailViewController: UITableViewDelegate, UITableViewDataSource {
    // MARK: - Table view data source

    func numberOfSections(in tableView: UITableView) -> Int {
        if currentTab == .activity {
            return activities.count + 1
        }
        return 2
    }

    func tableView(_ tableView: UITableView, numberOfRowsInSection section: Int) -> Int {
        if section == 0 {
            return 1
        }
        switch currentTab {
        case .informations:
            return fileInformationRows.count
        case .activity:
            return activities[section - 1].count + 1
        case .comments:
            if !comments.isEmpty {
                return comments.count
            } else {
                return 1
            }
        }
    }

    func tableView(_ tableView: UITableView, cellForRowAt indexPath: IndexPath) -> UITableViewCell {
        if indexPath.section == 0 {
            if !file.hasThumbnail {
                let cell = tableView.dequeueReusableCell(type: FileDetailHeaderAltTableViewCell.self, for: indexPath)
                cell.delegate = self
                cell.configureWith(file: file)
                return cell
            } else {
                let cell = tableView.dequeueReusableCell(type: FileDetailHeaderTableViewCell.self, for: indexPath)
                cell.delegate = self
                cell.configureWith(file: file)
                return cell
            }
        } else {
            switch currentTab {
            case .informations:
                switch fileInformationRows[indexPath.row] {
                case .users:
                    let cell = tableView.dequeueReusableCell(type: FileInformationUsersTableViewCell.self, for: indexPath)
                    if let fileAccess = fileAccess {
                        cell.fileAccessElements = fileAccess.teams + fileAccess.users
                    }
                    cell.shareButton.isHidden = !file.capabilities.canShare
                    cell.delegate = self
                    cell.collectionView.reloadData()
                    return cell
                case .share:
                    let cell = tableView.dequeueReusableCell(type: ShareLinkTableViewCell.self, for: indexPath)
                    cell.delegate = self
                    cell.configureWith(file: file, insets: false)
                    return cell
                case .categories:
                    let cell = tableView.dequeueReusableCell(type: ManageCategoriesTableViewCell.self, for: indexPath)
                    cell.canManage = canManageCategories
                    cell.initWithoutInsets()
                    cell.configure(with: driveFileManager.drive.categories(for: file))
                    return cell
                case .owner:
                    let cell = tableView.dequeueReusableCell(type: FileInformationOwnerTableViewCell.self, for: indexPath)
                    cell.configureWith(file: file)
                    return cell
                case .creation:
                    let cell = tableView.dequeueReusableCell(type: FileInformationCreationTableViewCell.self, for: indexPath)
                    cell.titleLabel.text = KDriveResourcesStrings.Localizable.fileDetailsInfosCreationDateTitle
                    if let creationDate = file.createdAt {
                        cell.creationLabel.text = Constants.formatDate(creationDate)
                    } else {
                        cell.creationLabel.text = nil
                    }
                    return cell
                case .added:
                    let cell = tableView.dequeueReusableCell(type: FileInformationCreationTableViewCell.self, for: indexPath)
                    cell.titleLabel.text = KDriveResourcesStrings.Localizable.fileDetailsInfosAddedDateTitle
                    cell.creationLabel.text = Constants.formatDate(file.addedAt)
                    return cell
                case .location:
                    let cell = tableView.dequeueReusableCell(type: FileInformationLocationTableViewCell.self, for: indexPath)
                    if let drive = driveFileManager?.drive, let color = UIColor(hex: drive.preferences.color) {
                        cell.locationImage.tintColor = color
                    }
                    cell.locationLabel.text = file.path
                    cell.delegate = self
                    return cell
                case .content:
                    let cell = tableView.dequeueReusableCell(type: FileInformationCreationTableViewCell.self, for: indexPath)
                    cell.titleLabel.text = KDriveResourcesStrings.Localizable.fileDetailsInfoContent
                    // swiftlint:disable empty_count
                    if contentCount?.count == 0 {
                        cell.creationLabel.text = KDriveResourcesStrings.Localizable.fileDetailsInfoEmptyFolder
                    } else {
                        var content = [String]()
                        if contentCount!.directories > 0 {
                            content.append(KDriveResourcesStrings.Localizable.fileDetailsInfoFolder(contentCount!.directories))
                        }
                        if contentCount!.files > 0 {
                            content.append(KDriveResourcesStrings.Localizable.fileDetailsInfoFile(contentCount!.files))
                        }
                        cell.creationLabel.text = ListFormatter.localizedString(byJoining: content)
                    }
                    return cell
                case .sizeAll:
                    let cell = tableView.dequeueReusableCell(type: FileInformationSizeTableViewCell.self, for: indexPath)
                    cell.titleLabel.text = KDriveResourcesStrings.Localizable.fileDetailsInfosTotalSizeTitle
                    cell.sizeLabel.text = file.getFileSize(withVersion: true)
                    return cell
                case .size:
                    let cell = tableView.dequeueReusableCell(type: FileInformationSizeTableViewCell.self, for: indexPath)
                    cell.titleLabel.text = KDriveResourcesStrings.Localizable.fileDetailsInfosOriginalSize
                    cell.sizeLabel.text = file.getFileSize()
                    return cell
                }
            case .activity:
                if indexPath.row == 0 {
                    let cell = tableView.dequeueReusableCell(type: FileDetailActivitySeparatorTableViewCell.self, for: indexPath)
                    if indexPath.section == 1 {
                        cell.topSeparatorHeight.constant = 0
                    }
                    cell.dateLabel.text = Constants.formatDate(activities[indexPath.section - 1][0].createdAt, style: .date, relative: true)
                    return cell
                }
                let cell = tableView.dequeueReusableCell(type: FileDetailActivityTableViewCell.self, for: indexPath)
                cell.configure(with: activities[indexPath.section - 1][indexPath.row - 1], file: file)
                return cell
            case .comments:
                if file.isOfficeFile {
                    let cell = tableView.dequeueReusableCell(type: InfoTableViewCell.self, for: indexPath)
                    cell.actionHandler = { [weak self] _ in
                        guard let self = self else { return }
                        let viewController = OnlyOfficeViewController.instantiate(driveFileManager: self.driveFileManager, file: self.file, previewParent: nil)
                        self.present(viewController, animated: true)
                    }
                    return cell
                } else if !comments.isEmpty {
                    let cell = tableView.dequeueReusableCell(type: FileDetailCommentTableViewCell.self, for: indexPath)
                    cell.commentDelegate = self
                    cell.configureWith(comment: comments[indexPath.row], index: indexPath.row, response: comments[indexPath.row].isResponse)
                    return cell
                } else {
                    let cell = tableView.dequeueReusableCell(type: EmptyTableViewCell.self, for: indexPath)
                    cell.configureCell(with: .noComments)
                    return cell
                }
            }
        }
    }

    // MARK: - Table view delegate

    func tableView(_ tableView: UITableView, didSelectRowAt indexPath: IndexPath) {
        tableView.deselectRow(at: indexPath, animated: true)
        let canBecomeLink = file?.capabilities.canBecomeSharelink ?? false
        if currentTab == .informations && fileInformationRows[indexPath.row] == .share && !file.isDropbox && (canBecomeLink || file.hasSharelink) {
            let rightsSelectionViewController = RightsSelectionViewController.instantiateInNavigationController(file: file, driveFileManager: driveFileManager)
            rightsSelectionViewController.modalPresentationStyle = .fullScreen
            if let rightsSelectionVC = rightsSelectionViewController.viewControllers.first as? RightsSelectionViewController {
                rightsSelectionVC.selectedRight = (file.hasSharelink ? ShareLinkPermission.public : ShareLinkPermission.restricted).rawValue
                rightsSelectionVC.rightSelectionType = .shareLinkSettings
                rightsSelectionVC.delegate = self
            }
            present(rightsSelectionViewController, animated: true)
        }
        if currentTab == .informations && fileInformationRows[indexPath.row] == .categories && canManageCategories {
            let manageCategoriesViewController = ManageCategoriesViewController.instantiate(files: [file], driveFileManager: driveFileManager)
            navigationController?.pushViewController(manageCategoriesViewController, animated: true)
        }
    }

    func tableView(_ tableView: UITableView, trailingSwipeActionsConfigurationForRowAt indexPath: IndexPath) -> UISwipeActionsConfiguration? {
        // Only the cells of the "comments" view can be slid, and this behavior concerns only the content cells, not the header
        guard currentTab == .comments && !comments.isEmpty && indexPath.section >= 1 else {
            return nil
        }

        let deleteAction = UIContextualAction(style: .destructive, title: nil) { _, _, completionHandler in
            let deleteAlert = AlertTextViewController(title: KDriveResourcesStrings.Localizable.buttonDelete, message: KDriveResourcesStrings.Localizable.modalCommentDeleteDescription, action: KDriveResourcesStrings.Localizable.buttonDelete, destructive: true, loading: true) { [weak self] in
                await self?.delete(at: indexPath, actionCompletion: completionHandler)
            } cancelHandler: {
                completionHandler(false)
            }
            self.present(deleteAlert, animated: true)
        }

        let editAction = UIContextualAction(style: .normal, title: nil) { _, _, completionHandler in
            let editAlert = AlertFieldViewController(title: KDriveResourcesStrings.Localizable.modalCommentAddTitle, placeholder: KDriveResourcesStrings.Localizable.fileDetailsCommentsFieldName, text: self.comments[indexPath.row].body, action: KDriveResourcesStrings.Localizable.buttonSave, loading: true) { [weak self] body in
                await self?.edit(at: indexPath, body: body, actionCompletion: completionHandler)
            } cancelHandler: {
                completionHandler(false)
            }
            self.present(editAlert, animated: true)
        }

        let answerAction = UIContextualAction(style: .normal, title: nil) { _, _, completionHandler in
            let answerAlert = AlertFieldViewController(title: KDriveResourcesStrings.Localizable.buttonAddComment, placeholder: KDriveResourcesStrings.Localizable.fileDetailsCommentsFieldName, action: KDriveResourcesStrings.Localizable.buttonSend, loading: true) { [weak self] body in
                await self?.answer(at: indexPath, reply: body, actionCompletion: completionHandler)
            } cancelHandler: {
                completionHandler(false)
            }
            self.present(answerAlert, animated: true)
        }

        deleteAction.image = KDriveResourcesAsset.delete.image
        deleteAction.accessibilityLabel = KDriveResourcesStrings.Localizable.buttonDelete
        editAction.image = KDriveResourcesAsset.edit.image
        editAction.accessibilityLabel = KDriveResourcesStrings.Localizable.buttonEdit
        answerAction.image = KDriveResourcesAsset.reply.image
        answerAction.accessibilityLabel = KDriveResourcesStrings.Localizable.buttonSend

        var actions: [UIContextualAction] = [deleteAction, editAction, answerAction]
        if comments[indexPath.row].isResponse {
            actions.removeAll {
                $0 == answerAction
            }
        }
        if comments[indexPath.row].user.id != AccountManager.instance.currentUserId {
            actions.removeAll {
                $0 == deleteAction || $0 == editAction
            }
        }
        let configuration = UISwipeActionsConfiguration(actions: actions)
        return configuration
    }
}

// MARK: - Scroll view delegate

extension FileDetailViewController {
    func scrollViewDidScroll(_ scrollView: UIScrollView) {
        setNeedsStatusBarAppearanceUpdate()
        if UIDevice.current.orientation.isPortrait {
            if scrollView.contentOffset.y > 0 {
                title = file.name
                navigationController?.navigationBar.tintColor = nil
            } else {
                title = ""
                navigationController?.navigationBar.tintColor = file.hasThumbnail ? .white : nil
            }
        } else {
            title = scrollView.contentOffset.y > 200 ? file.name : ""
            navigationController?.navigationBar.tintColor = nil
        }

        // Infinite scroll
        let scrollPosition = scrollView.contentOffset.y
        let contentHeight = scrollView.contentSize.height - tableView.frame.size.height - 90
        if scrollPosition >= contentHeight {
            switch currentTab {
            case .informations:
                break
            case .activity:
                if activitiesInfo.hasNextPage && !activitiesInfo.isLoading {
                    fetchNextActivities()
                }
            case .comments:
                if commentsInfo.hasNextPage && !commentsInfo.isLoading {
                    fetchNextComments()
                }
            }
        }
    }
}

// MARK: - File detail delegate

extension FileDetailViewController: FileDetailDelegate {
    func didUpdateSegmentedControl(value: Int) {
        MatomoUtils.track(eventWithCategory: .fileInfo, name: "switchView\(["Info", "Activities", "Comments"][value])")
        oldSections = tableView.numberOfSections
        currentTab = Tabs(rawValue: value) ?? .informations
        switch currentTab {
        case .informations:
            break
        case .activity:
            // Fetch first page
            if activitiesInfo.page == 1 {
                fetchNextActivities()
            }
        case .comments:
            // Fetch first page
            if commentsInfo.page == 1 {
                fetchNextComments()
            }
        }
        UIView.transition(with: tableView,
                          duration: 0.35,
                          options: .transitionCrossDissolve) {
            self.reloadTableView()
            if self.currentTab == .comments {
                self.commentButton.isHidden = self.file.isOfficeFile
            } else {
                self.commentButton.isHidden = true
            }
            self.tableView.contentInset.bottom = self.currentTab == .comments ? 120 : self.tableView.safeAreaInsets.bottom
        }
    }
}

// MARK: - File users delegate

extension FileDetailViewController: FileUsersDelegate {
    func shareButtonTapped() {
        let shareVC = ShareAndRightsViewController.instantiate(driveFileManager: driveFileManager, file: file)
        navigationController?.pushViewController(shareVC, animated: true)
    }
}

// MARK: - File location delegate

extension FileDetailViewController: FileLocationDelegate {
    func locationButtonTapped() {
        if let driveFileManager = driveFileManager {
            FilePresenter.presentParent(of: file, driveFileManager: driveFileManager, viewController: self)
        }
    }
}

// MARK: - File comment delegate

extension FileDetailViewController: FileCommentDelegate {
    func didLikeComment(comment: Comment, index: Int) {
        MatomoUtils.track(eventWithCategory: .comment, name: "like")
        Task { [proxyFile = file.proxify()] in
            do {
                let response = try await driveFileManager.apiFetcher.likeComment(file: proxyFile, liked: comment.liked, comment: comment)
                if response {
                    self.comments[index].likesCount = !self.comments[index].liked ? self.comments[index].likesCount + 1 : self.comments[index].likesCount - 1
                    self.comments[index].liked = !self.comments[index].liked
                    self.tableView.reloadRows(at: [IndexPath(row: index, section: 1)], with: .automatic)
                }
            } catch {
                UIConstants.showSnackBar(message: error.localizedDescription)
            }
        }
    }

    func showLikesPopover(comment: Comment, index: Int) {
        if let likes = comment.likes {
            let cell = tableView.cellForRow(at: IndexPath(row: index, section: 1)) as! FileDetailCommentTableViewCell

            let popover = FileDetailCommentPopover.instantiate()

            let labels = likes.map(\.displayName)
            popover.users = labels

            popover.modalPresentationStyle = .popover
            popover.popoverPresentationController?.delegate = self
            popover.popoverPresentationController?.sourceView = cell.likeImage
            popover.popoverPresentationController?.sourceRect = cell.likeImage.bounds
            popover.popoverPresentationController?.permittedArrowDirections = .any
            popover.popoverPresentationController?.popoverBackgroundViewClass = PopoverBackground.self

            popover.preferredContentSize = computeSizeForPopover(labels: labels)
            present(popover, animated: true)
        }
    }
}

// MARK: - Share link table view cell delegate

extension FileDetailViewController: ShareLinkTableViewCellDelegate {
    func shareLinkSharedButtonPressed(link: String, sender: UIView) {
        let items = [URL(string: link)!]
        let ac = UIActivityViewController(activityItems: items, applicationActivities: nil)
        ac.popoverPresentationController?.sourceView = sender
        present(ac, animated: true)
    }

    func shareLinkSettingsButtonPressed() {
        performSegue(withIdentifier: "toShareLinkSettingsSegue", sender: nil)
    }
}

// MARK: - Rights selection delegate

extension FileDetailViewController: RightsSelectionDelegate {
    func didUpdateRightValue(newValue value: String) {
        let right = ShareLinkPermission(rawValue: value)!
        Task { [proxyFile = file.proxify()] in
            _ = try await driveFileManager.createOrRemoveShareLink(for: proxyFile, right: right)
            self.tableView.reloadRows(at: [IndexPath(row: 1, section: 1)], with: .automatic)
        }
    }
}

// MARK: - UIPopoverPresentationControllerDelegate

extension FileDetailViewController: UIPopoverPresentationControllerDelegate {
    func adaptivePresentationStyle(for controller: UIPresentationController) -> UIModalPresentationStyle {
        return .none
    }
}<|MERGE_RESOLUTION|>--- conflicted
+++ resolved
@@ -482,18 +482,9 @@
             navigationController?.popViewController(animated: true)
             return
         }
-<<<<<<< HEAD
-        Task {
-            self.fileAccess = try? await driveFileManager.apiFetcher.access(for: file)
-            self.fileInformationRows = FileInformationRow.getRows(for: self.file,
-                                                                  fileAccess: self.fileAccess,
-                                                                  contentCount: self.contentCount,
-                                                                  categoryRights: self.driveFileManager.drive.categoryRights)
-=======
         Task { [proxyFile = file.proxify()] in
             self.fileAccess = try? await driveFileManager.apiFetcher.access(for: proxyFile)
             self.fileInformationRows = FileInformationRow.getRows(for: self.file, fileAccess: self.fileAccess, categoryRights: self.driveFileManager.drive.categoryRights)
->>>>>>> 89bc8520
             if self.currentTab == .informations {
                 DispatchQueue.main.async {
                     self.reloadTableView()
