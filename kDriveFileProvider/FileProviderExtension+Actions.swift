--- conflicted
+++ resolved
@@ -35,11 +35,7 @@
 
             // Call completion handler with error if the file name already exists
             let itemsWithSameParent = file.children
-<<<<<<< HEAD
                 .map { $0.toFileProviderItem(parent: nil, domain: self.domain) }
-=======
-                .map { FileProviderItem(file: $0, domain: self.domain) }
->>>>>>> 426f9398
             let newItemFileName = directoryName.lowercased()
             if let collidingItem = itemsWithSameParent.first(where: { $0.filename.lowercased() == newItemFileName }),
                !(collidingItem.isTrashed ?? false) {
@@ -76,15 +72,9 @@
                 let response = try await self.driveFileManager.apiFetcher
                     .deleteDefinitely(file: ProxyFile(driveId: self.driveFileManager.drive.id, id: fileId))
                 if response {
-<<<<<<< HEAD
-                    self.fileProviderState.removeWorkingDocument(forKey: itemIdentifier)
-                    completionHandler(nil)
-
-                    // Signal after completionHandler
-=======
->>>>>>> 426f9398
                     try await self.manager.signalEnumerator(for: .workingSet)
                     try await self.manager.signalEnumerator(for: itemIdentifier)
+                    completionHandler(nil)
                 } else {
                     completionHandler(NSFileProviderError(.serverUnreachable))
                 }
@@ -109,11 +99,7 @@
             return
         }
         let itemsWithSameParent = file.children
-<<<<<<< HEAD
             .map { $0.toFileProviderItem(parent: nil, domain: self.domain) }
-=======
-            .map { FileProviderItem(file: $0, domain: self.domain) }
->>>>>>> 426f9398
         let newItemFileName = fileURL.lastPathComponent.lowercased()
         if let collidingItem = itemsWithSameParent.first(where: { $0.filename.lowercased() == newItemFileName }),
            !(collidingItem.isTrashed ?? false) {
@@ -145,19 +131,10 @@
         if accessingSecurityScopedResource {
             fileURL.stopAccessingSecurityScopedResource()
         }
-<<<<<<< HEAD
 
         guard let parentDirectoryId = parentItemIdentifier.toFileId() else {
             fatalError("missing parentDirectoryId TODO sentry")
         }
-=======
-        let importedItem = FileProviderItem(
-            importedFileUrl: storageUrl,
-            identifier: importedDocumentIdentifier,
-            parentIdentifier: parentItemIdentifier
-        )
-        backgroundUploadItem(importedItem)
->>>>>>> 426f9398
 
         let importItem = UploadFileProviderItem(uploadFileUUID: importedFileUUID,
                                                 parentDirectoryId: parentDirectoryId,
@@ -178,15 +155,12 @@
     ) {
         Log.fileProvider("renameItem")
         Task {
-<<<<<<< HEAD
             guard self.uploadQueue.getUploadingFile(fileProviderItemIdentifier: itemIdentifier.rawValue) == nil else {
                 Log.fileProvider("renameItem not supported while uploading", level: .error)
                 completionHandler(nil, NSFileProviderError(.noSuchItem))
                 return
             }
 
-=======
->>>>>>> 426f9398
             guard let fileId = itemIdentifier.toFileId(),
                   let file = self.driveFileManager.getCachedFile(id: fileId) else {
                 completionHandler(nil, NSFileProviderError(.noSuchItem))
@@ -195,11 +169,7 @@
 
             // Check if file name already exists
             let itemsWithSameParent = file.parent!.children
-<<<<<<< HEAD
                 .map { $0.toFileProviderItem(parent: nil, domain: self.domain) }
-=======
-                .map { FileProviderItem(file: $0, domain: self.domain) }
->>>>>>> 426f9398
             let newItemFileName = itemName.lowercased()
             if let collidingItem = itemsWithSameParent.first(where: { $0.filename.lowercased() == newItemFileName }),
                !(collidingItem.isTrashed ?? false) {
@@ -227,15 +197,12 @@
     ) {
         Log.fileProvider("reparentItem")
         Task {
-<<<<<<< HEAD
             guard self.uploadQueue.getUploadingFile(fileProviderItemIdentifier: itemIdentifier.rawValue) == nil else {
                 Log.fileProvider("reparentItem not supported while uploading", level: .error)
                 completionHandler(nil, NSFileProviderError(.noSuchItem))
                 return
             }
 
-=======
->>>>>>> 426f9398
             guard let fileId = itemIdentifier.toFileId(),
                   let file = self.driveFileManager.getCachedFile(id: fileId),
                   let parentId = parentItemIdentifier.toFileId(),
@@ -359,21 +326,12 @@
                 }
                 // Restore in given parent
                 _ = try await self.driveFileManager.apiFetcher.restore(file: file.proxify(), in: parent)
-<<<<<<< HEAD
                 let item = file.toFileProviderItem(parent: parentItemIdentifier, domain: self.domain)
                 item.trashModifier(newValue: false)
 
-                self.fileProviderState.removeWorkingDocument(forKey: itemIdentifier)
                 completionHandler(item, nil)
 
                 // Signal after completionHandler
-=======
-                let item = FileProviderItem(file: file, domain: self.domain)
-                if let parentItemIdentifier {
-                    item.parentItemIdentifier = parentItemIdentifier
-                }
-                item.isTrashed = false
->>>>>>> 426f9398
                 try await self.manager.signalEnumerator(for: .workingSet)
                 try await self.manager.signalEnumerator(for: item.parentItemIdentifier)
             } catch {
