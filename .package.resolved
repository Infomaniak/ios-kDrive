{
  "originHash" : "d81ee597f6e2e3e011f0e5090442c35217e272df05fbe9ebd9a9d91bd809c2da",
  "pins" : [
    {
      "identity" : "alamofire",
      "kind" : "remoteSourceControl",
      "location" : "https://github.com/Alamofire/Alamofire",
      "state" : {
        "revision" : "3dc6a42c7727c49bf26508e29b0a0b35f9c7e1ad",
        "version" : "5.8.1"
      }
    },
    {
      "identity" : "atlantis",
      "kind" : "remoteSourceControl",
      "location" : "https://github.com/ProxymanApp/atlantis",
      "state" : {
        "revision" : "5145a7041ec71421d09653db87dcc80c81792004",
        "version" : "1.24.0"
      }
    },
    {
      "identity" : "cocoalumberjack",
      "kind" : "remoteSourceControl",
      "location" : "https://github.com/CocoaLumberjack/CocoaLumberjack",
      "state" : {
        "revision" : "af4973721172dd7850a42a58a9ffcec0ec82e5a9",
        "version" : "3.8.4"
      }
    },
    {
      "identity" : "differencekit",
      "kind" : "remoteSourceControl",
      "location" : "https://github.com/ra1028/DifferenceKit",
      "state" : {
        "revision" : "073b9671ce2b9b5b96398611427a1f929927e428",
        "version" : "1.3.0"
      }
    },
    {
      "identity" : "dropdown",
      "kind" : "remoteSourceControl",
      "location" : "https://github.com/RomanTysiachnik/DropDown",
      "state" : {
        "branch" : "master",
        "revision" : "d040a7d331a978d0e6b6568a40bb017aac127720"
      }
    },
    {
      "identity" : "dtfoundation",
      "kind" : "remoteSourceControl",
      "location" : "https://github.com/Cocoanetics/DTFoundation.git",
      "state" : {
        "revision" : "76062513434421cb6c8a1ae1d4f8368a7ebc2da3",
        "version" : "1.7.18"
      }
    },
    {
      "identity" : "floatingpanel",
      "kind" : "remoteSourceControl",
      "location" : "https://github.com/SCENEE/FloatingPanel",
      "state" : {
        "revision" : "5b33d3d5ff1f50f4a2d64158ccfe8c07b5a3e649",
        "version" : "2.8.1"
      }
    },
    {
      "identity" : "highlightr",
      "kind" : "remoteSourceControl",
      "location" : "https://github.com/raspu/Highlightr",
      "state" : {
        "revision" : "93199b9e434f04bda956a613af8f571933f9f037",
        "version" : "2.1.2"
      }
    },
    {
      "identity" : "horizoncalendar",
      "kind" : "remoteSourceControl",
      "location" : "https://github.com/airbnb/HorizonCalendar",
      "state" : {
        "revision" : "3b8e98233634591bbf6fbdd6654f79455e02288b",
        "version" : "1.16.0"
      }
    },
    {
      "identity" : "ios-core",
      "kind" : "remoteSourceControl",
      "location" : "https://github.com/Infomaniak/ios-core",
      "state" : {
<<<<<<< HEAD
        "revision" : "4433608db041dc6eca6ecf659586ddae4065cca6",
        "version" : "7.5.0"
=======
        "revision" : "254b41468a64bc926690ce676d50dc182d4911f3",
        "version" : "9.0.0"
>>>>>>> 9fbbfd19
      }
    },
    {
      "identity" : "ios-core-ui",
      "kind" : "remoteSourceControl",
      "location" : "https://github.com/Infomaniak/ios-core-ui",
      "state" : {
        "revision" : "6d069462017491b74cd1eec6a87e6333a41c15ac",
        "version" : "7.0.0"
      }
    },
    {
      "identity" : "ios-dependency-injection",
      "kind" : "remoteSourceControl",
      "location" : "https://github.com/Infomaniak/ios-dependency-injection",
      "state" : {
        "revision" : "8dc9e67e6d3d9f4f5bd02d693a7ce1f93b125bcd",
        "version" : "2.0.1"
      }
    },
    {
      "identity" : "ios-login",
      "kind" : "remoteSourceControl",
      "location" : "https://github.com/Infomaniak/ios-login",
      "state" : {
        "revision" : "94dee9d95d92c5fbe152476b78b04985fbddaa7c",
        "version" : "6.0.1"
      }
    },
    {
      "identity" : "ios-version-checker",
      "kind" : "remoteSourceControl",
      "location" : "https://github.com/Infomaniak/ios-version-checker",
      "state" : {
        "revision" : "7fc0d96c297e1a868e3e430bc1195b4d0ab70131",
        "version" : "4.0.0"
      }
    },
    {
      "identity" : "kingfisher",
      "kind" : "remoteSourceControl",
      "location" : "https://github.com/onevcat/Kingfisher",
      "state" : {
        "revision" : "3ec0ab0bca4feb56e8b33e289c9496e89059dd08",
        "version" : "7.10.2"
      }
    },
    {
      "identity" : "kvitto",
      "kind" : "remoteSourceControl",
      "location" : "https://github.com/Cocoanetics/Kvitto",
      "state" : {
        "revision" : "88888674d772ddcf19671159ed0022cb0bc37be2",
        "version" : "1.0.6"
      }
    },
    {
      "identity" : "localizekit",
      "kind" : "remoteSourceControl",
      "location" : "https://github.com/Infomaniak/LocalizeKit",
      "state" : {
        "revision" : "a8f5b63a242a7cb5d8939db011fc9ee871a2a300",
        "version" : "1.0.1"
      }
    },
    {
      "identity" : "lottie-ios",
      "kind" : "remoteSourceControl",
      "location" : "https://github.com/airbnb/lottie-ios",
      "state" : {
        "revision" : "54aa8747da6998a94c1e901dd70013b70e804333",
        "version" : "3.4.4"
      }
    },
    {
      "identity" : "markdownkit",
      "kind" : "remoteSourceControl",
      "location" : "https://github.com/bmoliveira/MarkdownKit",
      "state" : {
        "revision" : "5056f3305d3499f44d8815530d560b87082e0cf5",
        "version" : "1.7.1"
      }
    },
    {
      "identity" : "materialoutlinedtextfield",
      "kind" : "remoteSourceControl",
      "location" : "https://github.com/flowbe/MaterialOutlinedTextField",
      "state" : {
        "revision" : "0e60b562be2cdc8b3fddc4e95930a245fb804a64",
        "version" : "0.1.1"
      }
    },
    {
      "identity" : "matomo-sdk-ios",
      "kind" : "remoteSourceControl",
      "location" : "https://github.com/matomo-org/matomo-sdk-ios",
      "state" : {
        "revision" : "15a645e11eaa8053f93749d73ced03da1e56fd01",
        "version" : "7.5.2"
      }
    },
    {
      "identity" : "mqtt-nio",
      "kind" : "remoteSourceControl",
      "location" : "https://github.com/adam-fowler/mqtt-nio",
      "state" : {
        "revision" : "267b83ab5690d463ff00585a4fd6dc54b698e1d2",
        "version" : "2.11.0"
      }
    },
    {
      "identity" : "osinfo",
      "kind" : "remoteSourceControl",
      "location" : "https://github.com/MarcoEidinger/OSInfo.git",
      "state" : {
        "revision" : "54fd6673923ef5966268918152235b0e15ed057c",
        "version" : "1.0.1"
      }
    },
    {
      "identity" : "realm-core",
      "kind" : "remoteSourceControl",
      "location" : "https://github.com/realm/realm-core.git",
      "state" : {
        "revision" : "a5e87a39cffdcc591f3203c11cfca68100d0b9a6",
        "version" : "13.26.0"
      }
    },
    {
      "identity" : "realm-swift",
      "kind" : "remoteSourceControl",
      "location" : "https://github.com/realm/realm-swift",
      "state" : {
        "revision" : "eafdd3720a8cc750bdd38bf776082d2c8cf743fc",
        "version" : "10.46.0"
      }
    },
    {
      "identity" : "sentry-cocoa",
      "kind" : "remoteSourceControl",
      "location" : "https://github.com/getsentry/sentry-cocoa",
      "state" : {
        "revision" : "b847a202a517a90763e8fd0656d8028aeee7b78d",
        "version" : "8.20.0"
      }
    },
    {
      "identity" : "snackbar.swift",
      "kind" : "remoteSourceControl",
      "location" : "https://github.com/Infomaniak/SnackBar.swift",
      "state" : {
        "revision" : "7d8d20af50c6b744aa9791b597f7efbd0a15add2",
        "version" : "1.2.0"
      }
    },
    {
      "identity" : "snapkit",
      "kind" : "remoteSourceControl",
      "location" : "https://github.com/SnapKit/SnapKit.git",
      "state" : {
        "revision" : "e74fe2a978d1216c3602b129447c7301573cc2d8",
        "version" : "5.7.0"
      }
    },
    {
      "identity" : "swift-algorithms",
      "kind" : "remoteSourceControl",
      "location" : "https://github.com/apple/swift-algorithms",
      "state" : {
        "revision" : "f6919dfc309e7f1b56224378b11e28bab5bccc42",
        "version" : "1.2.0"
      }
    },
    {
      "identity" : "swift-atomics",
      "kind" : "remoteSourceControl",
      "location" : "https://github.com/apple/swift-atomics.git",
      "state" : {
        "revision" : "cd142fd2f64be2100422d658e7411e39489da985",
        "version" : "1.2.0"
      }
    },
    {
      "identity" : "swift-collections",
      "kind" : "remoteSourceControl",
      "location" : "https://github.com/apple/swift-collections.git",
      "state" : {
        "revision" : "94cf62b3ba8d4bed62680a282d4c25f9c63c2efb",
        "version" : "1.1.0"
      }
    },
    {
      "identity" : "swift-concurrency",
      "kind" : "remoteSourceControl",
      "location" : "https://github.com/Infomaniak/swift-concurrency",
      "state" : {
        "revision" : "1c2e7ee0bb93203c865904494b0aa2aedbc57713",
        "version" : "0.0.4"
      }
    },
    {
      "identity" : "swift-log",
      "kind" : "remoteSourceControl",
      "location" : "https://github.com/apple/swift-log",
      "state" : {
        "revision" : "e97a6fcb1ab07462881ac165fdbb37f067e205d5",
        "version" : "1.5.4"
      }
    },
    {
      "identity" : "swift-nio",
      "kind" : "remoteSourceControl",
      "location" : "https://github.com/apple/swift-nio.git",
      "state" : {
        "revision" : "635b2589494c97e48c62514bc8b37ced762e0a62",
        "version" : "2.63.0"
      }
    },
    {
      "identity" : "swift-nio-ssl",
      "kind" : "remoteSourceControl",
      "location" : "https://github.com/apple/swift-nio-ssl.git",
      "state" : {
        "revision" : "7c381eb6083542b124a6c18fae742f55001dc2b5",
        "version" : "2.26.0"
      }
    },
    {
      "identity" : "swift-nio-transport-services",
      "kind" : "remoteSourceControl",
      "location" : "https://github.com/apple/swift-nio-transport-services.git",
      "state" : {
        "revision" : "6cbe0ed2b394f21ab0d46b9f0c50c6be964968ce",
        "version" : "1.20.1"
      }
    },
    {
      "identity" : "swift-numerics",
      "kind" : "remoteSourceControl",
      "location" : "https://github.com/apple/swift-numerics.git",
      "state" : {
        "revision" : "0a5bc04095a675662cf24757cc0640aa2204253b",
        "version" : "1.0.2"
      }
    },
    {
      "identity" : "swift-system",
      "kind" : "remoteSourceControl",
      "location" : "https://github.com/apple/swift-system.git",
      "state" : {
        "revision" : "025bcb1165deab2e20d4eaba79967ce73013f496",
        "version" : "1.2.1"
      }
    },
    {
      "identity" : "swiftregex",
      "kind" : "remoteSourceControl",
      "location" : "https://github.com/flowbe/SwiftRegex",
      "state" : {
        "revision" : "d8c4846dfbbe04aa8196ae5a5a3cdc6cd7f9f6bc",
        "version" : "1.0.0"
      }
    }
  ],
  "version" : 3
}<|MERGE_RESOLUTION|>--- conflicted
+++ resolved
@@ -87,13 +87,8 @@
       "kind" : "remoteSourceControl",
       "location" : "https://github.com/Infomaniak/ios-core",
       "state" : {
-<<<<<<< HEAD
-        "revision" : "4433608db041dc6eca6ecf659586ddae4065cca6",
-        "version" : "7.5.0"
-=======
         "revision" : "254b41468a64bc926690ce676d50dc182d4911f3",
         "version" : "9.0.0"
->>>>>>> 9fbbfd19
       }
     },
     {
