--- conflicted
+++ resolved
@@ -86,13 +86,8 @@
       "kind" : "remoteSourceControl",
       "location" : "https://github.com/Infomaniak/ios-core",
       "state" : {
-<<<<<<< HEAD
         "branch" : "cursored-api-response",
-        "revision" : "60313af3e40796b05dea4faf99df5bee15ec6e24"
-=======
-        "revision" : "a1341fb7d6d5bc48576cc8400682476c441f2d23",
-        "version" : "6.0.0"
->>>>>>> c3afec67
+        "revision" : "6989d94a64ae14047442e02538820e244224a4b3"
       }
     },
     {
