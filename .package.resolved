--- conflicted
+++ resolved
@@ -86,13 +86,8 @@
       "kind" : "remoteSourceControl",
       "location" : "https://github.com/Infomaniak/ios-core",
       "state" : {
-<<<<<<< HEAD
         "branch" : "cursored-api-response",
         "revision" : "eb17c44e90e1df9267b385cf8da93d7d6fa08d7c"
-=======
-        "revision" : "a1689a335a84f1396816d25955cfcd2069be62ae",
-        "version" : "6.2.0"
->>>>>>> e3b586e0
       }
     },
     {
@@ -127,8 +122,8 @@
       "kind" : "remoteSourceControl",
       "location" : "https://github.com/Infomaniak/ios-version-checker",
       "state" : {
-        "revision" : "7f8a2fe8dd13e7b5fe3272d1ee64233b3524339a",
-        "version" : "1.1.1"
+        "revision" : "867d65cd4fc23d2a58b35975742bb448fd686f2c",
+        "version" : "1.1.2"
       }
     },
     {
