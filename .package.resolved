--- conflicted
+++ resolved
@@ -86,13 +86,8 @@
       "kind" : "remoteSourceControl",
       "location" : "https://github.com/Infomaniak/ios-core",
       "state" : {
-<<<<<<< HEAD
-        "branch" : "cursored-api-response",
-        "revision" : "eb17c44e90e1df9267b385cf8da93d7d6fa08d7c"
-=======
-        "revision" : "7647060325dd2d4cba6cebd108c8715133dcd20b",
-        "version" : "7.4.0"
->>>>>>> 28d3819b
+        "revision" : "4433608db041dc6eca6ecf659586ddae4065cca6",
+        "version" : "7.5.0"
       }
     },
     {
