{
  "pins" : [
    {
      "identity" : "alamofire",
      "kind" : "remoteSourceControl",
      "location" : "https://github.com/Alamofire/Alamofire",
      "state" : {
        "revision" : "513364f870f6bfc468f9d2ff0a95caccc10044c5",
        "version" : "5.10.2"
      }
    },
    {
      "identity" : "atlantis",
      "kind" : "remoteSourceControl",
      "location" : "https://github.com/ProxymanApp/atlantis",
      "state" : {
        "revision" : "7246950a6a36454ed1d7830166284f202dc14ad2",
        "version" : "1.26.0"
      }
    },
    {
      "identity" : "cocoalumberjack",
      "kind" : "remoteSourceControl",
      "location" : "https://github.com/CocoaLumberjack/CocoaLumberjack",
      "state" : {
        "revision" : "4b8714a7fb84d42393314ce897127b3939885ec3",
        "version" : "3.8.5"
      }
    },
    {
      "identity" : "differencekit",
      "kind" : "remoteSourceControl",
      "location" : "https://github.com/ra1028/DifferenceKit",
      "state" : {
        "revision" : "073b9671ce2b9b5b96398611427a1f929927e428",
        "version" : "1.3.0"
      }
    },
    {
      "identity" : "dropdown",
      "kind" : "remoteSourceControl",
      "location" : "https://github.com/Infomaniak/DropDown",
      "state" : {
        "branch" : "master",
        "revision" : "ed31441d29eb05972dee2e32904c16df0ade94aa"
      }
    },
    {
      "identity" : "dtfoundation",
      "kind" : "remoteSourceControl",
      "location" : "https://github.com/Cocoanetics/DTFoundation.git",
      "state" : {
        "revision" : "a61be65dd7d5b2cde3acabd13bf320b71f2907a5",
        "version" : "1.7.19"
      }
    },
    {
      "identity" : "floatingpanel",
      "kind" : "remoteSourceControl",
      "location" : "https://github.com/SCENEE/FloatingPanel",
      "state" : {
        "revision" : "b6e8928b1a3ad909e6db6a0278d286c33cfd0dc3",
        "version" : "2.8.6"
      }
    },
    {
      "identity" : "highlightr",
      "kind" : "remoteSourceControl",
      "location" : "https://github.com/raspu/Highlightr",
      "state" : {
        "revision" : "bcf2d0590f32ac2528feb72d7e34f5b463801a47",
        "version" : "2.2.1"
      }
    },
    {
      "identity" : "horizoncalendar",
      "kind" : "remoteSourceControl",
      "location" : "https://github.com/airbnb/HorizonCalendar",
      "state" : {
        "revision" : "3b8e98233634591bbf6fbdd6654f79455e02288b",
        "version" : "1.16.0"
      }
    },
    {
      "identity" : "ios-core",
      "kind" : "remoteSourceControl",
      "location" : "https://github.com/Infomaniak/ios-core",
      "state" : {
        "revision" : "c3a442b5bd2fb67680aa252638773c4d7d1551ad",
        "version" : "14.0.0"
      }
    },
    {
      "identity" : "ios-core-ui",
      "kind" : "remoteSourceControl",
      "location" : "https://github.com/Infomaniak/ios-core-ui",
      "state" : {
<<<<<<< HEAD
        "branch" : "mykSuite",
        "revision" : "7be49e648a4b7c17d0ce8ff83bf76ca9a1c7c526"
=======
        "revision" : "fc37b5e6e96e38f232f62bd03d322ea6951c1c0f",
        "version" : "17.0.0"
>>>>>>> 32e691eb
      }
    },
    {
      "identity" : "ios-dependency-injection",
      "kind" : "remoteSourceControl",
      "location" : "https://github.com/Infomaniak/ios-dependency-injection",
      "state" : {
        "revision" : "f7724f3237f6e2b36fbfabacb88f2658e1e7281e",
        "version" : "2.0.3"
      }
    },
    {
      "identity" : "ios-login",
      "kind" : "remoteSourceControl",
      "location" : "https://github.com/Infomaniak/ios-login",
      "state" : {
        "revision" : "d3c8fa9dd7ea7e44a1a741b58d1036d4a7989588",
        "version" : "7.2.0"
      }
    },
    {
      "identity" : "ios-version-checker",
      "kind" : "remoteSourceControl",
      "location" : "https://github.com/Infomaniak/ios-version-checker",
      "state" : {
        "revision" : "4f7303c66e8bfd6a0ca7fb21fd35838b58c72219",
        "version" : "9.0.0"
      }
    },
    {
      "identity" : "kingfisher",
      "kind" : "remoteSourceControl",
      "location" : "https://github.com/onevcat/Kingfisher",
      "state" : {
        "revision" : "2ef543ee21d63734e1c004ad6c870255e8716c50",
        "version" : "7.12.0"
      }
    },
    {
      "identity" : "kvitto",
      "kind" : "remoteSourceControl",
      "location" : "https://github.com/Cocoanetics/Kvitto",
      "state" : {
        "revision" : "88888674d772ddcf19671159ed0022cb0bc37be2",
        "version" : "1.0.6"
      }
    },
    {
      "identity" : "localizekit",
      "kind" : "remoteSourceControl",
      "location" : "https://github.com/Infomaniak/LocalizeKit",
      "state" : {
        "revision" : "e7dbea6d3a8d57f8352e1457649c45e49699b5eb",
        "version" : "1.0.2"
      }
    },
    {
      "identity" : "lottie-ios",
      "kind" : "remoteSourceControl",
      "location" : "https://github.com/airbnb/lottie-ios",
      "state" : {
        "revision" : "54aa8747da6998a94c1e901dd70013b70e804333",
        "version" : "3.4.4"
      }
    },
    {
      "identity" : "markdownkit",
      "kind" : "remoteSourceControl",
      "location" : "https://github.com/bmoliveira/MarkdownKit",
      "state" : {
        "revision" : "5056f3305d3499f44d8815530d560b87082e0cf5",
        "version" : "1.7.1"
      }
    },
    {
      "identity" : "materialoutlinedtextfield",
      "kind" : "remoteSourceControl",
      "location" : "https://github.com/flowbe/MaterialOutlinedTextField",
      "state" : {
        "revision" : "0e60b562be2cdc8b3fddc4e95930a245fb804a64",
        "version" : "0.1.1"
      }
    },
    {
      "identity" : "matomo-sdk-ios",
      "kind" : "remoteSourceControl",
      "location" : "https://github.com/matomo-org/matomo-sdk-ios",
      "state" : {
        "revision" : "82a1f3b18215381e2133d98b7cc09b5a855ff99d",
        "version" : "7.7.0"
      }
    },
    {
      "identity" : "mqtt-nio",
      "kind" : "remoteSourceControl",
      "location" : "https://github.com/Infomaniak/mqtt-nio",
      "state" : {
        "revision" : "96ece4989a8c1c4e0d0924073862916d29fd9bf0",
        "version" : "2.4.1"
      }
    },
    {
      "identity" : "osinfo",
      "kind" : "remoteSourceControl",
      "location" : "https://github.com/MarcoEidinger/OSInfo.git",
      "state" : {
        "revision" : "54fd6673923ef5966268918152235b0e15ed057c",
        "version" : "1.0.1"
      }
    },
    {
      "identity" : "realm-core",
      "kind" : "remoteSourceControl",
      "location" : "https://github.com/realm/realm-core.git",
      "state" : {
        "revision" : "85eeca41654cc9070ad81a21a4b1d153ad467c33",
        "version" : "14.13.1"
      }
    },
    {
      "identity" : "realm-swift",
      "kind" : "remoteSourceControl",
      "location" : "https://github.com/realm/realm-swift",
      "state" : {
        "revision" : "a3abcdf95a3176f5ad990239920aad4ef86e00de",
        "version" : "10.54.2"
      }
    },
    {
      "identity" : "sentry-cocoa",
      "kind" : "remoteSourceControl",
      "location" : "https://github.com/getsentry/sentry-cocoa",
      "state" : {
        "revision" : "f45e9c62d7a4d9258ac3cf35a3acf9dbab4481d1",
        "version" : "8.43.0"
      }
    },
    {
      "identity" : "snackbar.swift",
      "kind" : "remoteSourceControl",
      "location" : "https://github.com/Infomaniak/SnackBar.swift",
      "state" : {
        "revision" : "7d8d20af50c6b744aa9791b597f7efbd0a15add2",
        "version" : "1.2.0"
      }
    },
    {
      "identity" : "snapkit",
      "kind" : "remoteSourceControl",
      "location" : "https://github.com/SnapKit/SnapKit.git",
      "state" : {
        "revision" : "2842e6e84e82eb9a8dac0100ca90d9444b0307f4",
        "version" : "5.7.1"
      }
    },
    {
      "identity" : "swift-algorithms",
      "kind" : "remoteSourceControl",
      "location" : "https://github.com/apple/swift-algorithms",
      "state" : {
        "revision" : "f6919dfc309e7f1b56224378b11e28bab5bccc42",
        "version" : "1.2.0"
      }
    },
    {
      "identity" : "swift-atomics",
      "kind" : "remoteSourceControl",
      "location" : "https://github.com/apple/swift-atomics.git",
      "state" : {
        "revision" : "cd142fd2f64be2100422d658e7411e39489da985",
        "version" : "1.2.0"
      }
    },
    {
      "identity" : "swift-collections",
      "kind" : "remoteSourceControl",
      "location" : "https://github.com/apple/swift-collections.git",
      "state" : {
        "revision" : "671108c96644956dddcd89dd59c203dcdb36cec7",
        "version" : "1.1.4"
      }
    },
    {
      "identity" : "swift-concurrency",
      "kind" : "remoteSourceControl",
      "location" : "https://github.com/Infomaniak/swift-concurrency",
      "state" : {
        "revision" : "97ae7c9b998a43812d3f57ae106cb447a853bf3b",
        "version" : "1.0.0"
      }
    },
    {
      "identity" : "swift-log",
      "kind" : "remoteSourceControl",
      "location" : "https://github.com/apple/swift-log.git",
      "state" : {
        "revision" : "96a2f8a0fa41e9e09af4585e2724c4e825410b91",
        "version" : "1.6.2"
      }
    },
    {
      "identity" : "swift-nio",
      "kind" : "remoteSourceControl",
      "location" : "https://github.com/apple/swift-nio.git",
      "state" : {
        "revision" : "dff45738d84a53dbc8ee899c306b3a7227f54f89",
        "version" : "2.80.0"
      }
    },
    {
      "identity" : "swift-nio-transport-services",
      "kind" : "remoteSourceControl",
      "location" : "https://github.com/apple/swift-nio-transport-services.git",
      "state" : {
        "revision" : "bbd5e63cf949b7db0c9edaf7a21e141c52afe214",
        "version" : "1.23.0"
      }
    },
    {
      "identity" : "swift-numerics",
      "kind" : "remoteSourceControl",
      "location" : "https://github.com/apple/swift-numerics.git",
      "state" : {
        "revision" : "0a5bc04095a675662cf24757cc0640aa2204253b",
        "version" : "1.0.2"
      }
    },
    {
      "identity" : "swift-system",
      "kind" : "remoteSourceControl",
      "location" : "https://github.com/apple/swift-system.git",
      "state" : {
        "revision" : "c8a44d836fe7913603e246acab7c528c2e780168",
        "version" : "1.4.0"
      }
    },
    {
      "identity" : "swiftbackports",
      "kind" : "remoteSourceControl",
      "location" : "https://github.com/shaps80/SwiftBackports",
      "state" : {
        "revision" : "ddca6a237c1ba2291d5a3cc47ec8480ce6e9f805",
        "version" : "1.0.3"
      }
    },
    {
      "identity" : "swiftregex",
      "kind" : "remoteSourceControl",
      "location" : "https://github.com/flowbe/SwiftRegex",
      "state" : {
        "revision" : "d8c4846dfbbe04aa8196ae5a5a3cdc6cd7f9f6bc",
        "version" : "1.0.0"
      }
    },
    {
      "identity" : "swiftui-introspect",
      "kind" : "remoteSourceControl",
      "location" : "https://github.com/siteline/SwiftUI-Introspect",
      "state" : {
        "revision" : "807f73ce09a9b9723f12385e592b4e0aaebd3336",
        "version" : "1.3.0"
      }
    },
    {
      "identity" : "swiftuibackports",
      "kind" : "remoteSourceControl",
      "location" : "https://github.com/shaps80/SwiftUIBackports",
      "state" : {
        "revision" : "556d42f391b74059a354b81b8c8e19cc7cb576f4",
        "version" : "1.15.1"
      }
    }
  ],
  "version" : 2
}<|MERGE_RESOLUTION|>--- conflicted
+++ resolved
@@ -95,13 +95,8 @@
       "kind" : "remoteSourceControl",
       "location" : "https://github.com/Infomaniak/ios-core-ui",
       "state" : {
-<<<<<<< HEAD
-        "branch" : "mykSuite",
-        "revision" : "7be49e648a4b7c17d0ce8ff83bf76ca9a1c7c526"
-=======
         "revision" : "fc37b5e6e96e38f232f62bd03d322ea6951c1c0f",
         "version" : "17.0.0"
->>>>>>> 32e691eb
       }
     },
     {
