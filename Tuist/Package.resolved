--- conflicted
+++ resolved
@@ -1,9 +1,5 @@
 {
-<<<<<<< HEAD
-  "originHash" : "0a09f8338cf812eb36096f48b4eb0ac1f693bf4ee2e0b5a000e062241ca7c309",
-=======
   "originHash" : "88f7f532a7e7657a65b78bfcaf4a729503a5cbc882035f94e3ccc805e73a8845",
->>>>>>> 7518412d
   "pins" : [
     {
       "identity" : "alamofire",
