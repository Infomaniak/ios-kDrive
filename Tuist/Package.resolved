--- conflicted
+++ resolved
@@ -1,9 +1,5 @@
 {
-<<<<<<< HEAD
-  "originHash" : "2e661e8c8c3a4c4af33d3e5a69c81ce37669665e4b98e10943641241208799be",
-=======
-  "originHash" : "978577225a5036d45e6d0b6efa3114b62d416e56115615c78b83bb375e8534df",
->>>>>>> 05caebc5
+  "originHash" : "35fb6043ee8b281dc1633d5d9ceddcb14555d433a9ee84c0a4e2de98bc9e4303",
   "pins" : [
     {
       "identity" : "alamofire",
@@ -100,13 +96,8 @@
       "kind" : "remoteSourceControl",
       "location" : "https://github.com/Infomaniak/ios-core-ui",
       "state" : {
-<<<<<<< HEAD
-        "revision" : "9301c5758508f8a65acc1eb83d0c3168d98991e5",
-        "version" : "17.2.0"
-=======
         "revision" : "3c36b8c376dd8779b47a5b03acfbe71ed270282a",
         "version" : "18.0.0"
->>>>>>> 05caebc5
       }
     },
     {
@@ -124,7 +115,7 @@
       "location" : "https://github.com/Infomaniak/ios-features",
       "state" : {
         "branch" : "myksuite",
-        "revision" : "51815cc2838ded5e797b6593153afb6d43a0ab11"
+        "revision" : "a9f91c552190320155b07e4ff6f33a45e61102b4"
       }
     },
     {
