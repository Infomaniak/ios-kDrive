--- conflicted
+++ resolved
@@ -95,13 +95,8 @@
       "kind" : "remoteSourceControl",
       "location" : "https://github.com/Infomaniak/ios-core-ui",
       "state" : {
-<<<<<<< HEAD
-        "branch" : "dashboard",
-        "revision" : "dec1ce520328f6dec95ad7e5863e30bef53e668f"
-=======
         "revision" : "9301c5758508f8a65acc1eb83d0c3168d98991e5",
         "version" : "17.2.0"
->>>>>>> 76d27918
       }
     },
     {
