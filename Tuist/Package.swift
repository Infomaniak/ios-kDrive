--- conflicted
+++ resolved
@@ -7,12 +7,6 @@
 
 let packageSettings = PackageSettings(
     productTypes: [
-<<<<<<< HEAD
-        "RealmSwift": .staticLibrary,
-        "Realm": .staticLibrary,
-        "MyKSuite": .framework,
-        "InfomaniakDI": .framework,
-=======
         "Alamofire": .framework,
         "Atlantis": .staticFramework,
         "CocoaLumberjackSwift": .framework,
@@ -25,8 +19,8 @@
         "Kingfisher": .framework,
         "Lottie": .framework,
         "RealmSwift": .framework,
-        "Realm": .framework
->>>>>>> 3c4af77e
+        "Realm": .framework,
+        "MyKSuite": .framework
     ]
 )
 
