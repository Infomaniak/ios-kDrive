// swift-tools-version: 5.10
@preconcurrency import PackageDescription

#if TUIST
import ProjectDescription
import ProjectDescriptionHelpers

let packageSettings = PackageSettings(
    productTypes: [
        "Alamofire": .framework,
        "Atlantis": .staticFramework,
        "CocoaLumberjackSwift": .framework,
        "CocoaLumberjack": .framework,
        "InfomaniakDI": .framework,
        "InfomaniakLogin": .framework,
        "InfomaniakCore": .framework,
        "InfomaniakCoreCommonUI": .framework,
        "InfomaniakCoreUIKit": .framework,
        "Kingfisher": .framework,
        "Lottie": .framework,
        "RealmSwift": .framework,
        "Realm": .framework,
        "MyKSuite": .framework,
        "InfomaniakCoreSwiftUI": .framework,
        "DesignSystem": .framework
    ]
)

#endif

let package = Package(
    name: "Dependencies",
    dependencies: [
        .package(url: "https://github.com/apple/swift-algorithms", .upToNextMajor(from: "1.2.0")),
        .package(url: "https://github.com/Alamofire/Alamofire", .upToNextMajor(from: "5.2.2")),
<<<<<<< HEAD
        .package(url: "https://github.com/Infomaniak/ios-core", .upToNextMajor(from: "14.0.0")),
        .package(url: "https://github.com/Infomaniak/ios-core-ui", .upToNextMajor(from: "17.0.0")),
        .package(url: "https://github.com/Infomaniak/ios-features", branch: "myksuite"),
=======
        .package(url: "https://github.com/Infomaniak/ios-core", .upToNextMajor(from: "15.0.0")),
        .package(url: "https://github.com/Infomaniak/ios-core-ui", .upToNextMajor(from: "18.0.0")),
>>>>>>> 05caebc5
        .package(url: "https://github.com/Infomaniak/ios-login", .upToNextMajor(from: "7.2.0")),
        .package(url: "https://github.com/Infomaniak/ios-dependency-injection", .upToNextMajor(from: "2.0.3")),
        .package(url: "https://github.com/Infomaniak/swift-concurrency", .upToNextMajor(from: "1.0.0")),
        .package(url: "https://github.com/Infomaniak/ios-version-checker", .upToNextMajor(from: "10.0.0")),
        .package(url: "https://github.com/Infomaniak/LocalizeKit", .upToNextMajor(from: "1.0.2")),
        .package(url: "https://github.com/realm/realm-swift", .upToNextMajor(from: "10.52.0")),
        .package(url: "https://github.com/SCENEE/FloatingPanel", .upToNextMajor(from: "2.0.0")),
        .package(url: "https://github.com/onevcat/Kingfisher", .upToNextMajor(from: "7.6.2")),
        .package(url: "https://github.com/flowbe/MaterialOutlinedTextField", .upToNextMajor(from: "0.1.0")),
        .package(url: "https://github.com/ProxymanApp/atlantis", .upToNextMajor(from: "1.3.0")),
        .package(url: "https://github.com/ra1028/DifferenceKit", .upToNextMajor(from: "1.3.0")),
        .package(url: "https://github.com/airbnb/lottie-ios", .upToNextMinor(from: "3.4.0")),
        .package(url: "https://github.com/CocoaLumberjack/CocoaLumberjack", .upToNextMajor(from: "3.7.0")),
        .package(url: "https://github.com/Infomaniak/DropDown", branch: "master"),
        .package(url: "https://github.com/flowbe/SwiftRegex", .upToNextMajor(from: "1.0.0")),
        .package(url: "https://github.com/getsentry/sentry-cocoa", .upToNextMajor(from: "8.0.0")),
        .package(url: "https://github.com/Infomaniak/mqtt-nio", .upToNextMajor(from: "2.4.1")),
        .package(url: "https://github.com/airbnb/HorizonCalendar", .upToNextMajor(from: "1.0.0")),
        .package(url: "https://github.com/Cocoanetics/Kvitto", .upToNextMajor(from: "1.0.0")),
        .package(url: "https://github.com/raspu/Highlightr", .upToNextMajor(from: "2.1.0")),
        .package(url: "https://github.com/bmoliveira/MarkdownKit", .upToNextMajor(from: "1.7.0")),
        .package(url: "https://github.com/matomo-org/matomo-sdk-ios", .upToNextMajor(from: "7.5.1"))
    ]
)<|MERGE_RESOLUTION|>--- conflicted
+++ resolved
@@ -33,14 +33,9 @@
     dependencies: [
         .package(url: "https://github.com/apple/swift-algorithms", .upToNextMajor(from: "1.2.0")),
         .package(url: "https://github.com/Alamofire/Alamofire", .upToNextMajor(from: "5.2.2")),
-<<<<<<< HEAD
-        .package(url: "https://github.com/Infomaniak/ios-core", .upToNextMajor(from: "14.0.0")),
-        .package(url: "https://github.com/Infomaniak/ios-core-ui", .upToNextMajor(from: "17.0.0")),
-        .package(url: "https://github.com/Infomaniak/ios-features", branch: "myksuite"),
-=======
         .package(url: "https://github.com/Infomaniak/ios-core", .upToNextMajor(from: "15.0.0")),
         .package(url: "https://github.com/Infomaniak/ios-core-ui", .upToNextMajor(from: "18.0.0")),
->>>>>>> 05caebc5
+        .package(url: "https://github.com/Infomaniak/ios-features", branch: "myksuite"),
         .package(url: "https://github.com/Infomaniak/ios-login", .upToNextMajor(from: "7.2.0")),
         .package(url: "https://github.com/Infomaniak/ios-dependency-injection", .upToNextMajor(from: "2.0.3")),
         .package(url: "https://github.com/Infomaniak/swift-concurrency", .upToNextMajor(from: "1.0.0")),
