/*
 Infomaniak kDrive - iOS App
 Copyright (C) 2021 Infomaniak Network SA

 This program is free software: you can redistribute it and/or modify
 it under the terms of the GNU General Public License as published by
 the Free Software Foundation, either version 3 of the License, or
 (at your option) any later version.

 This program is distributed in the hope that it will be useful,
 but WITHOUT ANY WARRANTY; without even the implied warranty of
 MERCHANTABILITY or FITNESS FOR A PARTICULAR PURPOSE.  See the
 GNU General Public License for more details.

 You should have received a copy of the GNU General Public License
 along with this program.  If not, see <http://www.gnu.org/licenses/>.
 */

import Foundation
import ProjectDescription
import ProjectDescriptionHelpers

let project = Project(name: "kDrive",
                      packages: [
                          .package(url: "https://github.com/apple/swift-algorithms", .upToNextMajor(from: "1.2.0")),
                          .package(url: "https://github.com/Alamofire/Alamofire", .upToNextMajor(from: "5.2.2")),
                          .package(url: "https://github.com/Infomaniak/ios-core", .branch("cursored-api-response")),
<<<<<<< HEAD
                          .package(url: "https://github.com/Infomaniak/ios-core-ui", .upToNextMajor(from: "2.5.5")),
                          .package(url: "https://github.com/Infomaniak/ios-core", .branch("cursored-api-response")),
                          .package(url: "https://github.com/Infomaniak/ios-login", .upToNextMajor(from: "4.0.0")),
                          .package(url: "https://github.com/Infomaniak/ios-dependency-injection", .upToNextMajor(from: "1.1.11")),
=======
                          .package(url: "https://github.com/Infomaniak/ios-core-ui", .upToNextMajor(from: "4.0.0")),
                          .package(url: "https://github.com/Infomaniak/ios-login", .upToNextMajor(from: "6.0.1")),
                          .package(url: "https://github.com/Infomaniak/ios-dependency-injection", .upToNextMajor(from: "2.0.0")),
>>>>>>> c3afec67
                          .package(url: "https://github.com/Infomaniak/swift-concurrency", .upToNextMajor(from: "0.0.4")),
                          .package(url: "https://github.com/realm/realm-swift", .upToNextMajor(from: "10.43.0")),
                          .package(url: "https://github.com/SCENEE/FloatingPanel", .upToNextMajor(from: "2.0.0")),
                          .package(url: "https://github.com/onevcat/Kingfisher", .upToNextMajor(from: "7.6.2")),
                          .package(url: "https://github.com/flowbe/MaterialOutlinedTextField", .upToNextMajor(from: "0.1.0")),
                          .package(url: "https://github.com/ProxymanApp/atlantis", .upToNextMajor(from: "1.3.0")),
                          .package(url: "https://github.com/ra1028/DifferenceKit", .upToNextMajor(from: "1.3.0")),
                          .package(url: "https://github.com/airbnb/lottie-ios", .upToNextMinor(from: "3.4.0")),
                          .package(url: "https://github.com/CocoaLumberjack/CocoaLumberjack", .upToNextMajor(from: "3.7.0")),
                          .package(url: "https://github.com/RomanTysiachnik/DropDown", .branch("master")),
                          .package(url: "https://github.com/flowbe/SwiftRegex", .upToNextMajor(from: "1.0.0")),
                          .package(url: "https://github.com/getsentry/sentry-cocoa", .upToNextMajor(from: "8.0.0")),
                          .package(url: "https://github.com/adam-fowler/mqtt-nio", .upToNextMajor(from: "2.4.0")),
                          .package(url: "https://github.com/airbnb/HorizonCalendar", .upToNextMajor(from: "1.0.0")),
                          .package(url: "https://github.com/Cocoanetics/Kvitto", .upToNextMajor(from: "1.0.0")),
                          .package(url: "https://github.com/raspu/Highlightr", .upToNextMajor(from: "2.1.0")),
                          .package(url: "https://github.com/bmoliveira/MarkdownKit", .upToNextMajor(from: "1.7.0")),
                          .package(url: "https://github.com/matomo-org/matomo-sdk-ios", .upToNextMajor(from: "7.5.1"))
                      ],
                      targets: [
                          Target(name: "kDrive",
                                 platform: .iOS,
                                 product: .app,
                                 bundleId: "com.infomaniak.drive",
                                 deploymentTarget: Constants.deploymentTarget,
                                 infoPlist: .file(path: "kDrive/Resources/Info.plist"),
                                 sources: "kDrive/**",
                                 resources: [
                                     "kDrive/**/*.storyboard",
                                     "kDrive/**/*.xcassets",
                                     "kDrive/**/*.strings",
                                     "kDrive/**/*.stringsdict",
                                     "kDrive/**/*.xib",
                                     "kDrive/**/*.json",
                                     "kDrive/IAP/ProductIds.plist",
                                     "kDriveCore/GoogleService-Info.plist"
                                 ],
                                 entitlements: "kDrive/Resources/kDrive.entitlements",
                                 scripts: [Constants.swiftlintScript],
                                 dependencies: [
                                     .target(name: "kDriveFileProvider"),
                                     .target(name: "kDriveCore"),
                                     .target(name: "kDriveShareExtension"),
                                     .target(name: "kDriveActionExtension"),
                                     .package(product: "FloatingPanel"),
                                     .package(product: "Lottie"),
                                     .package(product: "DropDown"),
                                     .package(product: "HorizonCalendar"),
                                     .package(product: "Kvitto"),
                                     .package(product: "Highlightr"),
                                     .package(product: "MarkdownKit"),
                                     .package(product: "MatomoTracker"),
                                     .sdk(name: "StoreKit", type: .framework, status: .required)
                                 ],
                                 settings: .settings(base: Constants.baseSettings),
                                 environment: ["hostname": "\(ProcessInfo.processInfo.hostName)."]),
                          Target(name: "kDriveTests",
                                 platform: .iOS,
                                 product: .unitTests,
                                 bundleId: "com.infomaniak.drive.mainTests",
                                 deploymentTarget: Constants.deploymentTarget,
                                 infoPlist: .default,
                                 sources: [
                                    "kDriveTests/**",
                                    "kDriveTestShared/**"
                                 ],
                                 resources: [
                                     "kDriveTests/**/*.jpg",
                                     "kDriveTests/**/*.json"
                                 ],
                                 dependencies: [
                                     .target(name: "kDrive")
                                 ],
                                 settings: .settings(base: Constants.testSettings)),
                          Target(name: "kDriveAPITests",
                                 platform: .iOS,
                                 product: .unitTests,
                                 bundleId: "com.infomaniak.drive.apiTests",
                                 deploymentTarget: Constants.deploymentTarget,
                                 infoPlist: .default,
                                 sources: [
                                    "kDriveAPITests/**", 
                                    "kDriveTestShared/**"
                                 ],
                                 dependencies: [
                                     .target(name: "kDrive")
                                 ],
                                 settings: .settings(base: Constants.testSettings)),
                          Target(name: "kDriveUITests",
                                 platform: .iOS,
                                 product: .uiTests,
                                 bundleId: "com.infomaniak.drive.uiTests",
                                 deploymentTarget: Constants.deploymentTarget,
                                 infoPlist: .default,
                                 sources: "kDriveUITests/**",
                                 dependencies: [
                                     .target(name: "kDrive"),
                                     .target(name: "kDriveCore")
                                 ],
                                 settings: .settings(base: Constants.testSettings)),
                          Target(name: "kDriveResources",
                                 platform: .iOS,
                                 product: .staticLibrary,
                                 bundleId: "com.infomaniak.drive.resources",
                                 deploymentTarget: Constants.deploymentTarget,
                                 infoPlist: .default,
                                 resources: [
                                     "kDrive/**/*.xcassets",
                                     "kDrive/**/*.strings",
                                     "kDrive/**/*.stringsdict"
                                 ]),
                          Target(name: "kDriveCore",
                                 platform: .iOS,
                                 product: .framework,
                                 bundleId: "com.infomaniak.drive.core",
                                 deploymentTarget: Constants.deploymentTarget,
                                 infoPlist: .file(path: "kDriveCore/Info.plist"),
                                 sources: "kDriveCore/**",
                                 resources: [
                                     "kDrive/**/*.xcassets",
                                     "kDrive/**/*.strings",
                                     "kDrive/**/*.stringsdict"
                                 ],
                                 dependencies: [
                                     .target(name: "kDriveResources"),
                                     .package(product: "Alamofire"),
                                     .package(product: "Algorithms"),
                                     .package(product: "Atlantis"),
                                     .package(product: "MQTTNIO"),
                                     .package(product: "InfomaniakCore"),
                                     .package(product: "InfomaniakCoreUI"),
                                     .package(product: "InfomaniakLogin"),
                                     .package(product: "InfomaniakDI"),
                                     .package(product: "InfomaniakConcurrency"),
                                     .package(product: "RealmSwift"),
                                     .package(product: "Kingfisher"),
                                     .package(product: "DifferenceKit"),
                                     .package(product: "CocoaLumberjackSwift"),
                                     .package(product: "MaterialOutlinedTextField"),
                                     .package(product: "SwiftRegex"),
                                     .package(product: "Sentry")
                                 ]),
                          Target(name: "kDriveFileProvider",
                                 platform: .iOS,
                                 product: .appExtension,
                                 bundleId: "com.infomaniak.drive.FileProvider",
                                 deploymentTarget: Constants.deploymentTarget,
                                 infoPlist: .file(path: "kDriveFileProvider/Info.plist"),
                                 sources: ["kDriveFileProvider/**", "kDrive/Utils/AppFactoryService.swift", "kDrive/Utils/NavigationManager.swift"],
                                 headers: .headers(project: "kDriveFileProvider/**"),
                                 entitlements: "kDriveFileProvider/FileProvider.entitlements",
                                 dependencies: [
                                     .target(name: "kDriveCore")
                                 ],
                                 settings: .settings(
                                     base: Constants.fileProviderSettings,
                                     debug: Constants.debugFileProviderSettings
                                 )),
                          .extensionTarget(name: "kDriveShareExtension",
                                           bundleId: "com.infomaniak.drive.ShareExtension",
                                           entitlements: "kDriveShareExtension/ShareExtension.entitlements",
                                           settings: .settings(
                                               base: Constants.shareExtensionSettings,
                                               debug: Constants.debugShareExtensionSettings
                                           )),
                          .extensionTarget(name: "kDriveActionExtension",
                                           bundleId: "com.infomaniak.drive.ActionExtension",
                                           entitlements: "kDriveActionExtension/ActionExtension.entitlements",
                                           additionalResources: ["kDriveActionExtension/**/*.xcassets",
                                                                 "kDriveActionExtension/**/*.strings"],
                                           settings: .settings(
                                               base: Constants.actionExtensionSettings,
                                               debug: Constants.debugActionExtensionSettings
                                           ))
                      ],
                      fileHeaderTemplate: .file("file-header-template.txt"))<|MERGE_RESOLUTION|>--- conflicted
+++ resolved
@@ -25,16 +25,9 @@
                           .package(url: "https://github.com/apple/swift-algorithms", .upToNextMajor(from: "1.2.0")),
                           .package(url: "https://github.com/Alamofire/Alamofire", .upToNextMajor(from: "5.2.2")),
                           .package(url: "https://github.com/Infomaniak/ios-core", .branch("cursored-api-response")),
-<<<<<<< HEAD
-                          .package(url: "https://github.com/Infomaniak/ios-core-ui", .upToNextMajor(from: "2.5.5")),
-                          .package(url: "https://github.com/Infomaniak/ios-core", .branch("cursored-api-response")),
-                          .package(url: "https://github.com/Infomaniak/ios-login", .upToNextMajor(from: "4.0.0")),
-                          .package(url: "https://github.com/Infomaniak/ios-dependency-injection", .upToNextMajor(from: "1.1.11")),
-=======
                           .package(url: "https://github.com/Infomaniak/ios-core-ui", .upToNextMajor(from: "4.0.0")),
                           .package(url: "https://github.com/Infomaniak/ios-login", .upToNextMajor(from: "6.0.1")),
                           .package(url: "https://github.com/Infomaniak/ios-dependency-injection", .upToNextMajor(from: "2.0.0")),
->>>>>>> c3afec67
                           .package(url: "https://github.com/Infomaniak/swift-concurrency", .upToNextMajor(from: "0.0.4")),
                           .package(url: "https://github.com/realm/realm-swift", .upToNextMajor(from: "10.43.0")),
                           .package(url: "https://github.com/SCENEE/FloatingPanel", .upToNextMajor(from: "2.0.0")),
