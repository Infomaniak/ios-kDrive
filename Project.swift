--- conflicted
+++ resolved
@@ -63,6 +63,7 @@
                                       .external(name: "MarkdownKit"),
                                       .external(name: "RealmSwift"),
                                       .external(name: "Realm"),
+                                      .external(name: "MyKSuite"),
                                       .sdk(name: "StoreKit", type: .framework, status: .required)
                                   ],
                                   settings: .settings(base: Constants.baseSettings),
@@ -173,14 +174,8 @@
                                       .external(name: "MQTTNIO"),
                                       .external(name: "RealmSwift"),
                                       .external(name: "Sentry-Dynamic"),
-<<<<<<< HEAD
-                                      .external(name: "VersionChecker"),
-                                      .external(name: "LocalizeKit"),
-                                      .external(name: "MyKSuite")
-=======
                                       .external(name: "SwiftRegex"),
                                       .external(name: "VersionChecker")
->>>>>>> 3c4af77e
                                   ]),
                           .target(name: "kDriveFileProvider",
                                   destinations: Constants.destinations,
