/*
 Infomaniak kDrive - iOS App
 Copyright (C) 2021 Infomaniak Network SA

 This program is free software: you can redistribute it and/or modify
 it under the terms of the GNU General Public License as published by
 the Free Software Foundation, either version 3 of the License, or
 (at your option) any later version.

 This program is distributed in the hope that it will be useful,
 but WITHOUT ANY WARRANTY; without even the implied warranty of
 MERCHANTABILITY or FITNESS FOR A PARTICULAR PURPOSE.  See the
 GNU General Public License for more details.

 You should have received a copy of the GNU General Public License
 along with this program.  If not, see <http://www.gnu.org/licenses/>.
 */

import Foundation
import ProjectDescription
import ProjectDescriptionHelpers

let project = Project(name: "kDrive",
                      packages: [
                          .package(url: "https://github.com/apple/swift-algorithms", .upToNextMajor(from: "1.2.0")),
                          .package(url: "https://github.com/Alamofire/Alamofire", .upToNextMajor(from: "5.2.2")),
<<<<<<< HEAD
                          .package(url: "https://github.com/Infomaniak/ios-core", .upToNextMajor(from: "6.2.0")),
                          .package(url: "https://github.com/Infomaniak/ios-core-ui", .upToNextMajor(from: "4.0.0")),
=======
                          .package(url: "https://github.com/Infomaniak/ios-core", .upToNextMajor(from: "6.0.0")),
                          .package(url: "https://github.com/Infomaniak/ios-core-ui", .upToNextMajor(from: "4.1.0")),
>>>>>>> 85ddae2b
                          .package(url: "https://github.com/Infomaniak/ios-login", .upToNextMajor(from: "6.0.1")),
                          .package(url: "https://github.com/Infomaniak/ios-dependency-injection", .upToNextMajor(from: "2.0.0")),
                          .package(url: "https://github.com/Infomaniak/swift-concurrency", .upToNextMajor(from: "0.0.4")),
                          .package(url: "https://github.com/realm/realm-swift", .upToNextMajor(from: "10.43.0")),
                          .package(url: "https://github.com/SCENEE/FloatingPanel", .upToNextMajor(from: "2.0.0")),
                          .package(url: "https://github.com/onevcat/Kingfisher", .upToNextMajor(from: "7.6.2")),
                          .package(url: "https://github.com/flowbe/MaterialOutlinedTextField", .upToNextMajor(from: "0.1.0")),
                          .package(url: "https://github.com/ProxymanApp/atlantis", .upToNextMajor(from: "1.3.0")),
                          .package(url: "https://github.com/ra1028/DifferenceKit", .upToNextMajor(from: "1.3.0")),
                          .package(url: "https://github.com/airbnb/lottie-ios", .upToNextMinor(from: "3.4.0")),
                          .package(url: "https://github.com/CocoaLumberjack/CocoaLumberjack", .upToNextMajor(from: "3.7.0")),
                          .package(url: "https://github.com/RomanTysiachnik/DropDown", .branch("master")),
                          .package(url: "https://github.com/flowbe/SwiftRegex", .upToNextMajor(from: "1.0.0")),
                          .package(url: "https://github.com/getsentry/sentry-cocoa", .upToNextMajor(from: "8.0.0")),
                          .package(url: "https://github.com/adam-fowler/mqtt-nio", .upToNextMajor(from: "2.4.0")),
                          .package(url: "https://github.com/airbnb/HorizonCalendar", .upToNextMajor(from: "1.0.0")),
                          .package(url: "https://github.com/Cocoanetics/Kvitto", .upToNextMajor(from: "1.0.0")),
                          .package(url: "https://github.com/raspu/Highlightr", .upToNextMajor(from: "2.1.0")),
                          .package(url: "https://github.com/bmoliveira/MarkdownKit", .upToNextMajor(from: "1.7.0")),
                          .package(url: "https://github.com/matomo-org/matomo-sdk-ios", .upToNextMajor(from: "7.5.1"))
                      ],
                      targets: [
                          Target(name: "kDrive",
                                 platform: .iOS,
                                 product: .app,
                                 bundleId: "com.infomaniak.drive",
                                 deploymentTarget: Constants.deploymentTarget,
                                 infoPlist: .file(path: "kDrive/Resources/Info.plist"),
                                 sources: "kDrive/**",
                                 resources: [
                                     "kDrive/**/*.storyboard",
                                     "kDrive/**/*.xcassets",
                                     "kDrive/**/*.strings",
                                     "kDrive/**/*.stringsdict",
                                     "kDrive/**/*.xib",
                                     "kDrive/**/*.json",
                                     "kDrive/IAP/ProductIds.plist",
                                     "kDriveCore/GoogleService-Info.plist"
                                 ],
                                 entitlements: "kDrive/Resources/kDrive.entitlements",
                                 scripts: [Constants.swiftlintScript],
                                 dependencies: [
                                     .target(name: "kDriveFileProvider"),
                                     .target(name: "kDriveCore"),
                                     .target(name: "kDriveShareExtension"),
                                     .target(name: "kDriveActionExtension"),
                                     .package(product: "FloatingPanel"),
                                     .package(product: "Lottie"),
                                     .package(product: "DropDown"),
                                     .package(product: "HorizonCalendar"),
                                     .package(product: "Kvitto"),
                                     .package(product: "Highlightr"),
                                     .package(product: "MarkdownKit"),
                                     .package(product: "MatomoTracker"),
                                     .sdk(name: "StoreKit", type: .framework, status: .required)
                                 ],
                                 settings: .settings(base: Constants.baseSettings),
                                 environment: ["hostname": "\(ProcessInfo.processInfo.hostName)."]),
                          Target(name: "kDriveTests",
                                 platform: .iOS,
                                 product: .unitTests,
                                 bundleId: "com.infomaniak.drive.mainTests",
                                 deploymentTarget: Constants.deploymentTarget,
                                 infoPlist: .default,
                                 sources: [
                                    "kDriveTests/**",
                                    "kDriveTestShared/**"
                                 ],
                                 resources: [
                                     "kDriveTests/**/*.jpg",
                                     "kDriveTests/**/*.json"
                                 ],
                                 dependencies: [
                                     .target(name: "kDrive")
                                 ],
                                 settings: .settings(base: Constants.testSettings)),
                          Target(name: "kDriveAPITests",
                                 platform: .iOS,
                                 product: .unitTests,
                                 bundleId: "com.infomaniak.drive.apiTests",
                                 deploymentTarget: Constants.deploymentTarget,
                                 infoPlist: .default,
                                 sources: [
                                    "kDriveAPITests/**", 
                                    "kDriveTestShared/**"
                                 ],
                                 dependencies: [
                                     .target(name: "kDrive")
                                 ],
                                 settings: .settings(base: Constants.testSettings)),
                          Target(name: "kDriveUITests",
                                 platform: .iOS,
                                 product: .uiTests,
                                 bundleId: "com.infomaniak.drive.uiTests",
                                 deploymentTarget: Constants.deploymentTarget,
                                 infoPlist: .default,
                                 sources: "kDriveUITests/**",
                                 dependencies: [
                                     .target(name: "kDrive"),
                                     .target(name: "kDriveCore")
                                 ],
                                 settings: .settings(base: Constants.testSettings)),
                          Target(name: "kDriveResources",
                                 platform: .iOS,
                                 product: .staticLibrary,
                                 bundleId: "com.infomaniak.drive.resources",
                                 deploymentTarget: Constants.deploymentTarget,
                                 infoPlist: .default,
                                 resources: [
                                     "kDrive/**/*.xcassets",
                                     "kDrive/**/*.strings",
                                     "kDrive/**/*.stringsdict"
                                 ]),
                          Target(name: "kDriveCore",
                                 platform: .iOS,
                                 product: .framework,
                                 bundleId: "com.infomaniak.drive.core",
                                 deploymentTarget: Constants.deploymentTarget,
                                 infoPlist: .file(path: "kDriveCore/Info.plist"),
                                 sources: "kDriveCore/**",
                                 resources: [
                                     "kDrive/**/*.xcassets",
                                     "kDrive/**/*.strings",
                                     "kDrive/**/*.stringsdict"
                                 ],
                                 dependencies: [
                                     .target(name: "kDriveResources"),
                                     .package(product: "Alamofire"),
                                     .package(product: "Algorithms"),
                                     .package(product: "Atlantis"),
                                     .package(product: "MQTTNIO"),
                                     .package(product: "InfomaniakCore"),
                                     .package(product: "InfomaniakCoreUI"),
                                     .package(product: "InfomaniakLogin"),
                                     .package(product: "InfomaniakDI"),
                                     .package(product: "InfomaniakConcurrency"),
                                     .package(product: "RealmSwift"),
                                     .package(product: "Kingfisher"),
                                     .package(product: "DifferenceKit"),
                                     .package(product: "CocoaLumberjackSwift"),
                                     .package(product: "MaterialOutlinedTextField"),
                                     .package(product: "SwiftRegex"),
                                     .package(product: "Sentry")
                                 ]),
                          Target(name: "kDriveFileProvider",
                                 platform: .iOS,
                                 product: .appExtension,
                                 bundleId: "com.infomaniak.drive.FileProvider",
                                 deploymentTarget: Constants.deploymentTarget,
                                 infoPlist: .file(path: "kDriveFileProvider/Info.plist"),
                                 sources: ["kDriveFileProvider/**", "kDrive/Utils/AppFactoryService.swift", "kDrive/Utils/NavigationManager.swift"],
                                 headers: .headers(project: "kDriveFileProvider/**"),
                                 entitlements: "kDriveFileProvider/FileProvider.entitlements",
                                 dependencies: [
                                     .target(name: "kDriveCore")
                                 ],
                                 settings: .settings(
                                     base: Constants.fileProviderSettings,
                                     debug: Constants.debugFileProviderSettings
                                 )),
                          .extensionTarget(name: "kDriveShareExtension",
                                           bundleId: "com.infomaniak.drive.ShareExtension",
                                           entitlements: "kDriveShareExtension/ShareExtension.entitlements",
                                           settings: .settings(
                                               base: Constants.shareExtensionSettings,
                                               debug: Constants.debugShareExtensionSettings
                                           )),
                          .extensionTarget(name: "kDriveActionExtension",
                                           bundleId: "com.infomaniak.drive.ActionExtension",
                                           entitlements: "kDriveActionExtension/ActionExtension.entitlements",
                                           additionalResources: ["kDriveActionExtension/**/*.xcassets",
                                                                 "kDriveActionExtension/**/*.strings"],
                                           settings: .settings(
                                               base: Constants.actionExtensionSettings,
                                               debug: Constants.debugActionExtensionSettings
                                           ))
                      ],
                      fileHeaderTemplate: .file("file-header-template.txt"))<|MERGE_RESOLUTION|>--- conflicted
+++ resolved
@@ -24,13 +24,8 @@
                       packages: [
                           .package(url: "https://github.com/apple/swift-algorithms", .upToNextMajor(from: "1.2.0")),
                           .package(url: "https://github.com/Alamofire/Alamofire", .upToNextMajor(from: "5.2.2")),
-<<<<<<< HEAD
                           .package(url: "https://github.com/Infomaniak/ios-core", .upToNextMajor(from: "6.2.0")),
-                          .package(url: "https://github.com/Infomaniak/ios-core-ui", .upToNextMajor(from: "4.0.0")),
-=======
-                          .package(url: "https://github.com/Infomaniak/ios-core", .upToNextMajor(from: "6.0.0")),
                           .package(url: "https://github.com/Infomaniak/ios-core-ui", .upToNextMajor(from: "4.1.0")),
->>>>>>> 85ddae2b
                           .package(url: "https://github.com/Infomaniak/ios-login", .upToNextMajor(from: "6.0.1")),
                           .package(url: "https://github.com/Infomaniak/ios-dependency-injection", .upToNextMajor(from: "2.0.0")),
                           .package(url: "https://github.com/Infomaniak/swift-concurrency", .upToNextMajor(from: "0.0.4")),
