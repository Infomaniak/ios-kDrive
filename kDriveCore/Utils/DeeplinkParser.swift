--- conflicted
+++ resolved
@@ -54,14 +54,6 @@
             MatomoUtils.trackDeeplink(name: DeeplinkPath.store.rawValue)
             return true
 
-<<<<<<< HEAD
-        } else if components.host == DeeplinkPath.file.rawValue,
-                  let filePath = params.first(where: { $0.name == "url" })?.value {
-            let fileUrl = URL(fileURLWithPath: filePath)
-            let file = ImportedFile(name: fileUrl.lastPathComponent, path: fileUrl, uti: fileUrl.uti ?? .data)
-            await router.navigate(to: .saveFile(file: file))
-            MatomoUtils.trackDeeplink(name: DeeplinkPath.file.rawValue)
-=======
         } else if components.host == DeeplinkPath.file.rawValue {
             let files: [ImportedFile] = params.compactMap { param in
                 guard param.name == "url", let filePath = param.value else { return nil }
@@ -74,7 +66,7 @@
                 return false
             }
             await router.navigate(to: .saveFiles(files: files))
->>>>>>> e12c9edc
+            MatomoUtils.trackDeeplink(name: DeeplinkPath.file.rawValue)
             return true
         }
 
