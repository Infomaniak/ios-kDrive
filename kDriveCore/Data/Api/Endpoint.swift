/*
 Infomaniak kDrive - iOS App
 Copyright (C) 2021 Infomaniak Network SA

 This program is free software: you can redistribute it and/or modify
 it under the terms of the GNU General Public License as published by
 the Free Software Foundation, either version 3 of the License, or
 (at your option) any later version.

 This program is distributed in the hope that it will be useful,
 but WITHOUT ANY WARRANTY; without even the implied warranty of
 MERCHANTABILITY or FITNESS FOR A PARTICULAR PURPOSE.  See the
 GNU General Public License for more details.

 You should have received a copy of the GNU General Public License
 along with this program.  If not, see <http://www.gnu.org/licenses/>.
 */

import Foundation
import InfomaniakCore
import RealmSwift

// MARK: - Type definition

public extension ApiEnvironment {
    var driveHost: String {
        return "kdrive.\(host)"
    }

    var apiDriveHost: String {
        return "api.\(driveHost)"
    }

    var onlyOfficeDocumentServerHost: String {
        return "documentserver.\(driveHost)"
    }

    var mqttHost: String {
        switch self {
        case .prod:
            return "info-mq.infomaniak.com"
        case .preprod:
            return "preprod-info-mq.infomaniak.com"
        }
    }

    var mqttPass: String {
        switch self {
        case .prod:
            return "8QC5EwBqpZ2Z"
        case .preprod:
            return "4fBt5AdC2P"
        }
    }
}

public extension Endpoint {
    static let itemsPerPage = 200

    func paginated(page: Int = 1) -> Endpoint {
        let paginationQueryItems = [
            URLQueryItem(name: "page", value: "\(page)"),
            URLQueryItem(name: "per_page", value: "\(Endpoint.itemsPerPage)")
        ]

        return Endpoint(host: host, path: path, queryItems: (queryItems ?? []) + paginationQueryItems)
    }

    func sorted(by sortTypes: [SortType] = [.type, .nameAZ]) -> Endpoint {
        var sortQueryItems = [
            URLQueryItem(name: "order_by", value: sortTypes.map(\.value.apiValue).joined(separator: ","))
        ]
        sortQueryItems
            .append(contentsOf: sortTypes.map { URLQueryItem(name: "order_for[\($0.value.apiValue)]", value: $0.value.order) })

        return Endpoint(host: host, path: path, queryItems: (queryItems ?? []) + sortQueryItems)
    }

    func cursored(_ cursor: String?) -> Endpoint {
        let perPage = URLQueryItem(name: "limit", value: "\(Endpoint.itemsPerPage)")
        let cursorQueryItem = cursor != nil ? [URLQueryItem(name: "cursor", value: cursor), perPage] : [perPage]
        return Endpoint(host: host, path: path, queryItems: (queryItems ?? []) + cursorQueryItem)
    }
}

// MARK: - Proxies

/// Something that can represent a string Token
public protocol AbstractToken {
    var token: String { get set }
}

public struct AbstractTokenWrapper: AbstractToken {
    public var token: String
}

public protocol AbstractDrive {
    var id: Int { get set }
}

public struct AbstractDriveWrapper: AbstractDrive {
    public var id: Int
}

public class ProxyDrive: AbstractDrive {
    public var id: Int

    public init(id: Int) {
        self.id = id
    }
}

extension Drive: AbstractDrive {}

public protocol AbstractFile {
    var driveId: Int { get set }
    var id: Int { get set }
}

public struct ProxyFile: AbstractFile, Sendable {
    public var uid: String {
        File.uid(driveId: driveId, fileId: id)
    }

    public var driveId: Int
    public var id: Int
    public var isRoot: Bool {
        return id <= DriveFileManager.constants.rootID
    }

    public init(driveId: Int, id: Int) {
        self.driveId = driveId
        self.id = id
    }

    /// Resolve an abstract file within a `DriveFileManager`.
    func resolve(within driveFileManager: DriveFileManager) throws -> File {
<<<<<<< HEAD
        guard let file = driveFileManager.fetchObject(ofType: File.self, forPrimaryKey: uid),
              !file.isInvalidated else {
=======
        let file = driveFileManager.fetchObject(ofType: File.self) { realm in
            fetch(using: realm)
        }

        guard let file, !file.isInvalidated else {
>>>>>>> 95f03c44
            throw DriveError.errorWithUserInfo(.fileNotFound, info: [.fileId: ErrorUserInfo(intValue: id)])
        }

        return file
    }

<<<<<<< HEAD
    /// Resolve an abstract file within a `realm`. Throws if not found.
    func resolve(using realm: Realm) throws -> File {
        guard let file = realm.object(ofType: File.self, forPrimaryKey: uid),
              !file.isInvalidated else {
=======
    /// Internal query an object from a realm
    private func fetch(using realm: Realm) -> File? {
        guard let file = realm.object(ofType: File.self, forPrimaryKey: uid), !file.isInvalidated else {
            return nil
        }

        return file
    }

    /// Resolve an abstract file within a `realm`. Throws if not found.
    func resolve(using realm: Realm) throws -> File {
        guard let file = fetch(using: realm) else {
>>>>>>> 95f03c44
            throw DriveError.errorWithUserInfo(.fileNotFound, info: [.fileId: ErrorUserInfo(intValue: id)])
        }

        return file
    }
}

extension File: AbstractFile {}

// MARK: - Endpoints

public extension Endpoint {
    private static var driveV3: Endpoint {
        return Endpoint(hostKeypath: \.apiDriveHost, path: "/3/drive")
    }

    static var inAppReceipt: Endpoint {
        return Endpoint(path: "/invoicing/inapp/apple/link_receipt")
    }

    // MARK: V2

    private static var driveV2: Endpoint {
        return Endpoint(hostKeypath: \.apiDriveHost, path: "/2/drive")
    }

    static var initData: Endpoint {
        let queryItems = [
            noAvatarDefault(),
            DriveInitWith.allCases.toQueryItem()
        ]
        return .driveV2.appending(path: "/init", queryItems: queryItems)
    }

    // MARK: Action

    static func undoAction(drive: AbstractDrive) -> Endpoint {
        return .driveInfoV2(drive: drive).appending(path: "/cancel")
    }

    // MARK: Listing

    static func fileListing(file: AbstractFile) -> Endpoint {
        return .fileInfo(file).appending(path: "/listing", queryItems: [FileWith.fileListingMinimal.toQueryItem()])
    }

    static func fileListingContinue(file: AbstractFile, cursor: String) -> Endpoint {
        return .fileInfo(file).appending(path: "/listing/continue", queryItems: [URLQueryItem(name: "cursor", value: cursor),
                                                                                 FileWith.fileListingMinimal.toQueryItem()])
    }

    // MARK: Activities

    static func recentActivity(drive: AbstractDrive) -> Endpoint {
        return .driveInfo(drive: drive).appending(path: "/files/activities", queryItems: [
            noAvatarDefault(),
            (FileWith.fileActivities + [.user]).toQueryItem(),
            URLQueryItem(name: "depth", value: "unlimited"),
            URLQueryItem(name: "actions[]", value: "file_create"),
            URLQueryItem(name: "actions[]", value: "file_update"),
            URLQueryItem(name: "actions[]", value: "comment_create"),
            URLQueryItem(name: "actions[]", value: "file_restore"),
            URLQueryItem(name: "actions[]", value: "file_trash")
        ])
    }

    static func notifications(drive: AbstractDrive) -> Endpoint {
        return .driveInfo(drive: drive).appending(path: "/files/notifications")
    }

    static func fileActivities(file: AbstractFile) -> Endpoint {
        return .fileInfo(file).appending(path: "/activities")
    }

    static func filesActivities(drive: AbstractDrive, fileIds: [Int], from date: Date) -> Endpoint {
        return .recentActivity(drive: drive).appending(path: "/batch", queryItems: [
            noAvatarDefault(),
            FileWith.fileActivities.toQueryItem(),
            URLQueryItem(name: "actions[]", value: "file_rename"),
            URLQueryItem(name: "actions[]", value: "file_update"),
            URLQueryItem(name: "file_ids", value: fileIds.map(String.init).joined(separator: ",")),
            URLQueryItem(name: "from_date", value: "\(Int(date.timeIntervalSince1970))")
        ])
    }

    static func trashedFileActivities(file: AbstractFile) -> Endpoint {
        return .trashedInfo(file: file).appending(path: "/activities")
    }

    // MARK: Archive

    static func buildArchive(drive: AbstractDrive) -> Endpoint {
        return .driveInfoV2(drive: drive).appending(path: "/files/archives")
    }

    static func getArchive(drive: AbstractDrive, uuid: String) -> Endpoint {
        return .buildArchive(drive: drive).appending(path: "/\(uuid)")
    }

    // MARK: Category

    static func categories(drive: AbstractDrive) -> Endpoint {
        return .driveInfoV2(drive: drive).appending(path: "/categories")
    }

    static func category(drive: AbstractDrive, category: Category) -> Endpoint {
        return .categories(drive: drive).appending(path: "/\(category.id)")
    }

    static func fileCategory(file: AbstractFile, category: Category) -> Endpoint {
        return .fileInfoV2(file).appending(path: "/categories/\(category.id)")
    }

    static func fileCategory(drive: AbstractDrive, category: Category) -> Endpoint {
        return .driveInfoV2(drive: drive).appending(path: "/files/categories/\(category.id)")
    }

    // MARK: Comment

    static func comments(file: AbstractFile) -> Endpoint {
        return .fileInfoV2(file).appending(path: "/comments", queryItems: [
            URLQueryItem(name: "with", value: "user,likes,responses,responses.user,responses.likes"),
            noAvatarDefault()
        ])
    }

    static func comment(file: AbstractFile, comment: Comment) -> Endpoint {
        return .comments(file: file).appending(path: "/\(comment.id)", queryItems: [
            URLQueryItem(name: "with", value: "user,likes,responses,responses.user,responses.likes"),
            noAvatarDefault()
        ])
    }

    static func likeComment(file: AbstractFile, comment: Comment) -> Endpoint {
        return .comment(file: file, comment: comment).appending(path: "/like")
    }

    static func unlikeComment(file: AbstractFile, comment: Comment) -> Endpoint {
        return .comment(file: file, comment: comment).appending(path: "/unlike")
    }

    // MARK: Drive (complete me)

    static func driveInfo(drive: AbstractDrive) -> Endpoint {
        return .driveV3.appending(path: "/\(drive.id)")
    }

    static func driveInfoV2(drive: AbstractDrive) -> Endpoint {
        return .driveV2.appending(path: "/\(drive.id)")
    }

    static func driveUsers(drive: AbstractDrive) -> Endpoint {
        return .driveInfo(drive: drive).appending(path: "/account/user")
    }

    static func driveSettings(drive: AbstractDrive) -> Endpoint {
        return .driveInfo(drive: drive).appending(path: "/settings")
    }

    // MARK: Dropbox

    static func dropboxes(drive: AbstractDrive) -> Endpoint {
        return .driveInfo(drive: drive).appending(path: "/files/dropboxes")
    }

    static func dropbox(file: AbstractFile) -> Endpoint {
        return .fileInfoV2(file).appending(path: "/dropbox", queryItems: [
            URLQueryItem(name: "with", value: "user,capabilities")
        ])
    }

    static func dropboxInvite(file: AbstractFile) -> Endpoint {
        return .dropbox(file: file).appending(path: "/invite")
    }

    // MARK: Favorite

    static func favorites(drive: AbstractDrive) -> Endpoint {
        return .driveInfo(drive: drive).appending(path: "/files/favorites", queryItems: [FileWith.fileMinimal.toQueryItem()])
    }

    static func favorite(file: AbstractFile) -> Endpoint {
        return .fileInfoV2(file).appending(path: "/favorite")
    }

    // MARK: File access

    static func invitation(drive: AbstractDrive, id: Int) -> Endpoint {
        return .driveInfoV2(drive: drive).appending(path: "/files/invitations/\(id)")
    }

    static func access(file: AbstractFile) -> Endpoint {
        return .fileInfoV2(file).appending(path: "/access", queryItems: [
            URLQueryItem(name: "with", value: "user"),
            noAvatarDefault()
        ])
    }

    static func checkAccess(file: AbstractFile) -> Endpoint {
        return .access(file: file).appending(path: "/check")
    }

    static func invitationsAccess(file: AbstractFile) -> Endpoint {
        return .access(file: file).appending(path: "/invitations")
    }

    static func teamsAccess(file: AbstractFile) -> Endpoint {
        return .access(file: file).appending(path: "/teams")
    }

    static func teamAccess(file: AbstractFile, id: Int) -> Endpoint {
        return .teamsAccess(file: file).appending(path: "/\(id)")
    }

    static func usersAccess(file: AbstractFile) -> Endpoint {
        return .access(file: file).appending(path: "/users")
    }

    static func userAccess(file: AbstractFile, id: Int) -> Endpoint {
        return .usersAccess(file: file).appending(path: "/\(id)")
    }

    static func forceAccess(file: AbstractFile) -> Endpoint {
        return .access(file: file).appending(path: "/force")
    }

    // MARK: File permission

    static func acl(file: AbstractFile) -> Endpoint {
        return .fileInfo(file).appending(path: "/acl")
    }

    static func permissions(file: AbstractFile) -> Endpoint {
        return .fileInfo(file).appending(path: "/permission")
    }

    static func userPermission(file: AbstractFile) -> Endpoint {
        return .permissions(file: file).appending(path: "/user")
    }

    static func teamPermission(file: AbstractFile) -> Endpoint {
        return .permissions(file: file).appending(path: "/team")
    }

    static func inheritPermission(file: AbstractFile) -> Endpoint {
        return .permissions(file: file).appending(path: "/inherit")
    }

    static func permission(file: AbstractFile, id: Int) -> Endpoint {
        return .permissions(file: file).appending(path: "/\(id)")
    }

    // MARK: File version

    static func versions(file: AbstractFile) -> Endpoint {
        return .fileInfo(file).appending(path: "/versions")
    }

    static func version(file: AbstractFile, id: Int) -> Endpoint {
        return .versions(file: file).appending(path: "/\(id)")
    }

    static func downloadVersion(file: AbstractFile, id: Int) -> Endpoint {
        return .version(file: file, id: id).appending(path: "/download")
    }

    static func restoreVersion(file: AbstractFile, id: Int) -> Endpoint {
        return .version(file: file, id: id).appending(path: "/restore")
    }

    // MARK: File/directory

    static func file(_ file: AbstractFile) -> Endpoint {
        return .driveInfo(drive: ProxyDrive(id: file.driveId)).appending(path: "/files/\(file.id)",
                                                                         queryItems: [FileWith.fileExtra.toQueryItem()])
    }

    static func fileInfo(_ file: AbstractFile) -> Endpoint {
        return .driveInfo(drive: ProxyDrive(id: file.driveId)).appending(
            path: "/files/\(file.id)",
            queryItems: [FileWith.fileExtra.toQueryItem(), noAvatarDefault()]
        )
    }

    static func fileInfoV2(_ file: AbstractFile) -> Endpoint {
        return .driveInfoV2(drive: ProxyDrive(id: file.driveId)).appending(path: "/files/\(file.id)",
                                                                           queryItems: [FileWith.fileExtra.toQueryItem()])
    }

    static func files(of directory: AbstractFile) -> Endpoint {
        return .fileInfo(directory).appending(path: "/files", queryItems: [FileWith.fileMinimal.toQueryItem()])
    }

    static func createDirectory(in file: AbstractFile) -> Endpoint {
        return .fileInfo(file).appending(path: "/directory", queryItems: [FileWith.fileMinimal.toQueryItem()])
    }

    static func createFile(in file: AbstractFile) -> Endpoint {
        return .fileInfo(file).appending(path: "/file", queryItems: [FileWith.fileMinimal.toQueryItem()])
    }

    static func thumbnail(file: AbstractFile, at date: Date) -> Endpoint {
        return .fileInfoV2(file).appending(path: "/thumbnail", queryItems: [
            URLQueryItem(name: "t", value: "\(Int(date.timeIntervalSince1970))")
        ])
    }

    static func preview(file: AbstractFile, at date: Date) -> Endpoint {
        return .fileInfoV2(file).appending(path: "/preview", queryItems: [
            URLQueryItem(name: "width", value: "2500"),
            URLQueryItem(name: "height", value: "1500"),
            URLQueryItem(name: "quality", value: "80"),
            URLQueryItem(name: "t", value: "\(Int(date.timeIntervalSince1970))")
        ])
    }

    static func download(file: AbstractFile, as asType: String? = nil) -> Endpoint {
        let queryItems: [URLQueryItem]?
        if let asType {
            queryItems = [URLQueryItem(name: "as", value: asType)]
        } else {
            queryItems = nil
        }
        return .fileInfoV2(file).appending(path: "/download", queryItems: queryItems)
    }

    static func convert(file: AbstractFile) -> Endpoint {
        return .fileInfoV2(file).appending(path: "/convert", queryItems: [FileWith.fileMinimal.toQueryItem()])
    }

    static func move(file: AbstractFile, destination: AbstractFile) -> Endpoint {
        return .fileInfo(file).appending(path: "/move/\(destination.id)")
    }

    static func duplicate(file: AbstractFile) -> Endpoint {
        return .fileInfo(file).appending(path: "/duplicate", queryItems: [FileWith.fileMinimal.toQueryItem()])
    }

    static func copy(file: AbstractFile, destination: AbstractFile) -> Endpoint {
        return .fileInfo(file).appending(path: "/copy/\(destination.id)", queryItems: [FileWith.fileMinimal.toQueryItem()])
    }

    static func rename(file: AbstractFile) -> Endpoint {
        return .fileInfoV2(file).appending(path: "/rename", queryItems: [FileWith.fileMinimal.toQueryItem()])
    }

    static func count(of directory: AbstractFile) -> Endpoint {
        return .fileInfoV2(directory).appending(path: "/count")
    }

    static func size(file: AbstractFile, depth: String) -> Endpoint {
        return .fileInfo(file).appending(path: "/size", queryItems: [
            URLQueryItem(name: "depth", value: depth)
        ])
    }

    static func unlock(file: AbstractFile) -> Endpoint {
        return .fileInfo(file).appending(path: "/lock")
    }

    static func directoryColor(file: AbstractFile) -> Endpoint {
        return .fileInfoV2(file).appending(path: "/color")
    }

    // MARK: - Import

    static func cancelImport(drive: AbstractDrive, id: Int) -> Endpoint {
        return .driveInfoV2(drive: drive).appending(path: "/imports/\(id)/cancel")
    }

    // MARK: Preferences

    static var userPreferences: Endpoint {
        return .driveV3.appending(path: "/preferences")
    }

    static func preferences(drive: AbstractDrive) -> Endpoint {
        return .driveInfo(drive: drive).appending(path: "/preference")
    }

    // MARK: Root directory

    static func lockedFiles(drive: AbstractDrive) -> Endpoint {
        return .driveInfo(drive: drive).appending(path: "/files/lock")
    }

    static func rootFiles(drive: AbstractDrive) -> Endpoint {
        return .driveInfo(drive: drive).appending(path: "/files/1/files", queryItems: [FileWith.fileMinimal.toQueryItem()])
    }

    static func bulkFiles(drive: AbstractDrive) -> Endpoint {
        return .driveInfoV2(drive: drive).appending(path: "/files/bulk")
    }

    static func lastModifiedFiles(drive: AbstractDrive) -> Endpoint {
        return .driveInfo(drive: drive).appending(path: "/files/last_modified", queryItems: [FileWith.fileMinimal.toQueryItem()])
    }

    static func largestFiles(drive: AbstractDrive) -> Endpoint {
        return .driveInfo(drive: drive).appending(path: "/files/largest")
    }

    static func mostVersionedFiles(drive: AbstractDrive) -> Endpoint {
        return .driveInfo(drive: drive).appending(path: "/files/most_versions")
    }

    static func countByTypeFiles(drive: AbstractDrive) -> Endpoint {
        return .driveInfo(drive: drive).appending(path: "/files/file_types")
    }

    static func createTeamDirectory(drive: AbstractDrive) -> Endpoint {
        return .driveInfo(drive: drive).appending(path: "/files/team_directory", queryItems: [FileWith.fileMinimal.toQueryItem()])
    }

    static func existFiles(drive: AbstractDrive) -> Endpoint {
        return .driveInfo(drive: drive).appending(path: "/files/exists")
    }

    static func sharedFiles(drive: AbstractDrive) -> Endpoint {
        return .driveInfo(drive: drive).appending(path: "/files/shared")
    }

    static func mySharedFiles(drive: AbstractDrive) -> Endpoint {
        return .driveInfo(drive: drive).appending(
            path: "/files/my_shared",
            queryItems: [(FileWith.fileMinimal + [.users]).toQueryItem(), noAvatarDefault()]
        )
    }

    static func sharedWithMeFiles(drive: AbstractDrive) -> Endpoint {
        return .driveV3.appending(path: "/files/shared_with_me",
                                  queryItems: [(FileWith.fileMinimal).toQueryItem()])
    }

    static func countInRoot(drive: AbstractDrive) -> Endpoint {
        return .driveInfo(drive: drive).appending(path: "/files/count")
    }

    // MARK: Search

    static func search(
        drive: AbstractDrive,
        query: String? = nil,
        date: DateInterval? = nil,
        fileTypes: [ConvertedType] = [],
        categories: [Category],
        belongToAllCategories: Bool
    ) -> Endpoint {
        // Query items
        var queryItems = [FileWith.fileMinimal.toQueryItem()]
        if let query, !query.isBlank {
            queryItems.append(URLQueryItem(name: "query", value: query))
        }
        if let date {
            queryItems += [
                URLQueryItem(name: "modified_at", value: "custom"),
                URLQueryItem(name: "modified_after", value: "\(Int(date.start.timeIntervalSince1970))"),
                URLQueryItem(name: "modified_before", value: "\(Int(date.end.timeIntervalSince1970))")
            ]
        }
        for fileType in fileTypes {
            queryItems.append(URLQueryItem(name: "types[]", value: fileType.rawValue))
        }
        if !categories.isEmpty {
            let separator = belongToAllCategories ? "&" : "|"
            queryItems.append(URLQueryItem(name: "category", value: categories.map { "\($0.id)" }.joined(separator: separator)))
        }

        return .driveInfo(drive: drive).appending(path: "/files/search", queryItems: queryItems)
    }

    // MARK: Share link

    static func shareLinkFiles(drive: AbstractDrive) -> Endpoint {
        return .driveInfoV2(drive: drive).appending(path: "/files/links")
    }

    static func shareLink(file: AbstractFile) -> Endpoint {
        return .fileInfoV2(file).appending(path: "/link")
    }

    // MARK: Trash

    static func trash(drive: AbstractDrive) -> Endpoint {
        return .driveInfo(drive: drive).appending(path: "/trash", queryItems: [FileWith.fileMinimal.toQueryItem()])
    }

    static func emptyTrash(drive: AbstractDrive) -> Endpoint {
        return .driveInfoV2(drive: drive).appending(path: "/trash")
    }

    static func trashCount(drive: AbstractDrive) -> Endpoint {
        return .trash(drive: drive).appending(path: "/count")
    }

    static func trashedInfo(file: AbstractFile) -> Endpoint {
        return .trash(drive: ProxyDrive(id: file.driveId)).appending(
            path: "/\(file.id)",
            queryItems: [FileWith.fileExtra.toQueryItem(), noAvatarDefault()]
        )
    }

    static func trashedFiles(of directory: AbstractFile) -> Endpoint {
        return .trashedInfo(file: directory).appending(path: "/files", queryItems: [FileWith.fileMinimal.toQueryItem()])
    }

    static func restore(file: AbstractFile) -> Endpoint {
        return .trashedInfo(file: file).appending(path: "/restore")
    }

    static func trashThumbnail(file: AbstractFile, at date: Date) -> Endpoint {
        return .trashedInfo(file: file).appending(path: "/thumbnail", queryItems: [
            URLQueryItem(name: "t", value: "\(Int(date.timeIntervalSince1970))")
        ])
    }

    static func trashCount(of directory: AbstractFile) -> Endpoint {
        return .trashedInfo(file: directory).appending(path: "/count")
    }

    // MARK: Upload

    // Direct Upload

    static func directUpload(drive: AbstractDrive) -> Endpoint {
        return .driveV3.appending(path: "/\(drive.id)/upload")
    }

    // Chunk Upload
    static func upload(drive: AbstractDrive) -> Endpoint {
        return .driveInfo(drive: drive).appending(path: "/upload", queryItems: [FileWith.fileMinimal.toQueryItem()])
    }

    private static func uploadSession(drive: AbstractDrive) -> Endpoint {
        return .driveInfo(drive: drive).appending(path: "/upload/session", queryItems: [FileWith.fileMinimal.toQueryItem()])
    }

    static func cancelSession(drive: AbstractDrive, sessionToken: AbstractToken) -> Endpoint {
        return .driveInfo(drive: drive).appending(path: "/upload/session/\(sessionToken.token)")
    }

    static func startSession(drive: AbstractDrive) -> Endpoint {
        return .uploadSession(drive: drive).appending(path: "/start")
    }

    static func getUploadSession(drive: AbstractDrive, sessionToken: AbstractToken) -> Endpoint {
        return .driveInfo(drive: drive).appending(
            path: "/upload/session/\(sessionToken.token)",
            queryItems: [URLQueryItem(name: "with", value: "chunks")]
        )
    }

    static func closeSession(drive: AbstractDrive, sessionToken: AbstractToken) -> Endpoint {
        return .uploadSession(drive: drive)
            .appending(path: "/\(sessionToken.token)/finish", queryItems: [FileWith.chunkUpload.toQueryItem()])
    }

    static func appendChunk(drive: AbstractDrive, sessionToken: AbstractToken) -> Endpoint {
        return .uploadSession(drive: drive).appending(path: "/\(sessionToken.token)/chunk")
    }

    // MARK: User invitation

    static func userInvitations(drive: AbstractDrive) -> Endpoint {
        return .driveInfoV2(drive: drive).appending(path: "/user/invitation")
    }

    static func userInvitation(drive: AbstractDrive, id: Int) -> Endpoint {
        return .userInvitations(drive: drive).appending(path: "/\(id)")
    }

    static func sendUserInvitation(drive: AbstractDrive, id: Int) -> Endpoint {
        return .userInvitation(drive: drive, id: id).appending(path: "/send")
    }
}<|MERGE_RESOLUTION|>--- conflicted
+++ resolved
@@ -135,41 +135,18 @@
 
     /// Resolve an abstract file within a `DriveFileManager`.
     func resolve(within driveFileManager: DriveFileManager) throws -> File {
-<<<<<<< HEAD
         guard let file = driveFileManager.fetchObject(ofType: File.self, forPrimaryKey: uid),
               !file.isInvalidated else {
-=======
-        let file = driveFileManager.fetchObject(ofType: File.self) { realm in
-            fetch(using: realm)
-        }
-
-        guard let file, !file.isInvalidated else {
->>>>>>> 95f03c44
             throw DriveError.errorWithUserInfo(.fileNotFound, info: [.fileId: ErrorUserInfo(intValue: id)])
         }
 
         return file
     }
 
-<<<<<<< HEAD
     /// Resolve an abstract file within a `realm`. Throws if not found.
     func resolve(using realm: Realm) throws -> File {
         guard let file = realm.object(ofType: File.self, forPrimaryKey: uid),
               !file.isInvalidated else {
-=======
-    /// Internal query an object from a realm
-    private func fetch(using realm: Realm) -> File? {
-        guard let file = realm.object(ofType: File.self, forPrimaryKey: uid), !file.isInvalidated else {
-            return nil
-        }
-
-        return file
-    }
-
-    /// Resolve an abstract file within a `realm`. Throws if not found.
-    func resolve(using realm: Realm) throws -> File {
-        guard let file = fetch(using: realm) else {
->>>>>>> 95f03c44
             throw DriveError.errorWithUserInfo(.fileNotFound, info: [.fileId: ErrorUserInfo(intValue: id)])
         }
 
