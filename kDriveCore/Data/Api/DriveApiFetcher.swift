--- conflicted
+++ resolved
@@ -651,13 +651,9 @@
         let lock = AccountManager.instance.refreshTokenLock
         lock.wait()
         lock.enter()
-<<<<<<< HEAD
         let tokenBreadcrumb = Breadcrumb()
         tokenBreadcrumb.category = "Token"
-        //Maybe someone else refreshed our token
-=======
         // Maybe someone else refreshed our token
->>>>>>> 76042ce5
         AccountManager.instance.reloadTokensAndAccounts()
         if let token = AccountManager.instance.getTokenForUserId(credential.userId),
             token.expirationDate > credential.expirationDate {
