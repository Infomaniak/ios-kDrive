/*
 Infomaniak kDrive - iOS App
 Copyright (C) 2021 Infomaniak Network SA

 This program is free software: you can redistribute it and/or modify
 it under the terms of the GNU General Public License as published by
 the Free Software Foundation, either version 3 of the License, or
 (at your option) any later version.

 This program is distributed in the hope that it will be useful,
 but WITHOUT ANY WARRANTY; without even the implied warranty of
 MERCHANTABILITY or FITNESS FOR A PARTICULAR PURPOSE.  See the
 GNU General Public License for more details.

 You should have received a copy of the GNU General Public License
 along with this program.  If not, see <http://www.gnu.org/licenses/>.
 */

import Alamofire
import Foundation
import InfomaniakCore
import InfomaniakDI
import InfomaniakLogin
import Kingfisher
import UIKit

public extension ApiFetcher {
    convenience init(token: ApiToken, delegate: RefreshTokenDelegate) {
        self.init()
        createAuthenticatedSession(token,
                                   authenticator: SyncedAuthenticator(refreshTokenDelegate: delegate),
                                   additionalAdapters: [UserAgentAdapter()])
    }
}

public class AuthenticatedImageRequestModifier: ImageDownloadRequestModifier {
    weak var apiFetcher: ApiFetcher?

    init(apiFetcher: ApiFetcher) {
        self.apiFetcher = apiFetcher
    }

    public func modified(for request: URLRequest) -> URLRequest? {
        if let token = apiFetcher?.currentToken?.accessToken {
            var newRequest = request
            newRequest.setValue("Bearer \(token)", forHTTPHeaderField: "Authorization")
            return newRequest
        } else {
            return nil
        }
    }
}

public class DriveApiFetcher: ApiFetcher {
    @LazyInjectService var accountManager: AccountManageable
    @LazyInjectService var tokenable: InfomaniakTokenable

    public var authenticatedKF: AuthenticatedImageRequestModifier!

    override public init() {
        super.init()
        authenticatedKF = AuthenticatedImageRequestModifier(apiFetcher: self)
    }

    override public func perform<T: Decodable>(request: DataRequest,
<<<<<<< HEAD
                                               decoder: JSONDecoder = ApiFetcher.decoder) async throws -> (
        data: T,
        response: ApiResponse<T>
    ) {
=======
                                               decoder: JSONDecoder = ApiFetcher.decoder) async throws -> ValidServerResponse<T> {
>>>>>>> 28d3819b
        do {
            return try await super.perform(request: request)
        } catch InfomaniakError.apiError(let apiError) {
            throw DriveError(apiError: apiError)
        } catch InfomaniakError.serverError(statusCode: let statusCode) {
            throw DriveError.serverError(statusCode: statusCode)
        }
    }

    // MARK: - API methods

    func userDrives() async throws -> DriveResponse {
        try await perform(request: authenticatedRequest(.initData))
    }

    public func createDirectory(in parentDirectory: ProxyFile, name: String, onlyForMe: Bool) async throws -> File {
        try await perform(request: authenticatedRequest(
            .createDirectory(in: parentDirectory),
            method: .post,
            parameters: ["name": name, "only_for_me": onlyForMe]
        ))
    }

    public func createCommonDirectory(drive: AbstractDrive, name: String, forAllUser: Bool) async throws -> File {
        try await perform(request: authenticatedRequest(
            .createTeamDirectory(drive: drive),
            method: .post,
            parameters: ["name": name, "for_all_user": forAllUser]
        ))
    }

    public func createFile(in parentDirectory: ProxyFile, name: String, type: String) async throws -> File {
        try await perform(request: authenticatedRequest(.createFile(in: parentDirectory), method: .post,
                                                        parameters: ["name": name, "type": type]))
    }

    public func createDropBox(directory: ProxyFile, settings: DropBoxSettings) async throws -> DropBox {
        try await perform(request: authenticatedRequest(.dropbox(file: directory), method: .post, parameters: settings))
    }

    public func getDropBox(directory: ProxyFile) async throws -> DropBox {
        try await perform(request: authenticatedRequest(.dropbox(file: directory)))
    }

    public func updateDropBox(directory: ProxyFile, settings: DropBoxSettings) async throws -> Bool {
        try await perform(request: authenticatedRequest(.dropbox(file: directory), method: .put, parameters: settings))
    }

    public func deleteDropBox(directory: ProxyFile) async throws -> Bool {
        try await perform(request: authenticatedRequest(.dropbox(file: directory), method: .delete))
    }

<<<<<<< HEAD
    public func rootFiles(drive: AbstractDrive,
                          cursor: String?,
                          sortType: SortType = .nameAZ) async throws -> (data: [File], response: ApiResponse<[File]>) {
        try await perform(request: authenticatedRequest(
            .rootFiles(drive: drive)
                .sorted(by: [.type, sortType]),
            method: .get
        ))
    }

    public func files(in directory: ProxyFile,
                      cursor: String?,
                      sortType: SortType = .nameAZ) async throws -> (data: [File], response: ApiResponse<[File]>) {
        try await perform(request: authenticatedRequest(
            .files(of: directory)
                .sorted(by: [.type, sortType])
                .cursored(cursor),
            method: .get
        ))
    }

    public func fileInfo(_ file: ProxyFile) async throws -> (data: File, response: ApiResponse<File>) {
        try await perform(request: authenticatedRequest(.fileInfo(file)))
    }

    public func favorites(drive: AbstractDrive,
                          cursor: String? = nil,
                          sortType: SortType = .nameAZ) async throws -> (data: [File], response: ApiResponse<[File]>) {
        try await perform(request: authenticatedRequest(.favorites(drive: drive)
                .sorted(by: [.type, sortType])
                .cursored(cursor)))
    }

    public func mySharedFiles(drive: AbstractDrive,
                              cursor: String? = nil,
                              sortType: SortType = .nameAZ) async throws -> (data: [File], response: ApiResponse<[File]>) {
        try await perform(request: authenticatedRequest(.mySharedFiles(drive: drive)
                .cursored(cursor)
                .sorted(by: [.type, sortType])))
    }

    public func sharedWithMeFiles(drive: AbstractDrive,
                                  cursor: String? = nil,
                                  sortType: SortType = .nameAZ) async throws -> (data: [File], response: ApiResponse<[File]>) {
        try await perform(request: authenticatedRequest(.sharedWithMeFiles(drive: drive)
                .cursored(cursor)
                .sorted(by: [.type, sortType])))
    }

    public func lastModifiedFiles(drive: AbstractDrive,
                                  cursor: String? = nil) async throws -> (data: [File], response: ApiResponse<[File]>) {
        try await perform(request: authenticatedRequest(.lastModifiedFiles(drive: drive).cursored(cursor)))
=======
    public func rootFiles(drive: AbstractDrive, page: Int = 1,
                          sortType: SortType = .nameAZ) async throws -> (data: [File], responseAt: Int?) {
        let rootFilesEndpoint: Endpoint = .rootFiles(drive: drive).paginated(page: page).sorted(by: [.type, sortType])
        let rootFiles: ValidServerResponse<[File]> = try await perform(request: authenticatedRequest(rootFilesEndpoint))

        return (rootFiles.validApiResponse.data, rootFiles.validApiResponse.responseAt)
    }

    public func files(in directory: ProxyFile, page: Int = 1,
                      sortType: SortType = .nameAZ) async throws -> (data: [File], responseAt: Int?) {
        let filesEndpoint: Endpoint = .files(of: directory).paginated(page: page).sorted(by: [.type, sortType])
        let files: ValidServerResponse<[File]> = try await perform(request: authenticatedRequest(filesEndpoint))

        return (files.validApiResponse.data, files.validApiResponse.responseAt)
    }

    public func fileInfo(_ file: ProxyFile) async throws -> (data: File, responseAt: Int?) {
        let file: ValidServerResponse<File> = try await perform(request: authenticatedRequest(.fileInfo(file)))

        return (file.validApiResponse.data, file.validApiResponse.responseAt)
    }

    public func favorites(drive: AbstractDrive, page: Int = 1, sortType: SortType = .nameAZ) async throws -> [File] {
        try await perform(request: authenticatedRequest(.favorites(drive: drive).paginated(page: page)
                .sorted(by: [.type, sortType])))
    }

    public func mySharedFiles(drive: AbstractDrive, page: Int = 1, sortType: SortType = .nameAZ) async throws -> [File] {
        try await perform(request: authenticatedRequest(.mySharedFiles(drive: drive).paginated(page: page)
                .sorted(by: [.type, sortType])))
    }

    public func lastModifiedFiles(drive: AbstractDrive, page: Int = 1) async throws -> [File] {
        try await perform(request: authenticatedRequest(.lastModifiedFiles(drive: drive).paginated(page: page)))
>>>>>>> 28d3819b
    }

    public func shareLink(for file: ProxyFile) async throws -> ShareLink {
        try await perform(request: authenticatedRequest(.shareLink(file: file)))
    }

    public func createShareLink(for file: ProxyFile, isFreeDrive: Bool) async throws -> ShareLink {
        try await perform(request: authenticatedRequest(
            .shareLink(file: file),
            method: .post,
            parameters: ShareLinkSettings(right: .public, isFreeDrive: isFreeDrive)
        ))
    }

    public func updateShareLink(for file: ProxyFile, settings: ShareLinkSettings) async throws -> Bool {
        try await perform(request: authenticatedRequest(.shareLink(file: file), method: .put, parameters: settings))
    }

    public func removeShareLink(for file: ProxyFile) async throws -> Bool {
        try await perform(request: authenticatedRequest(.shareLink(file: file), method: .delete))
    }

    public func access(for file: ProxyFile) async throws -> FileAccess {
        try await perform(request: authenticatedRequest(.access(file: file)))
    }

    public func checkAccessChange(to file: ProxyFile,
                                  settings: FileAccessSettings) async throws -> [CheckChangeAccessFeedbackResource] {
        try await perform(request: authenticatedRequest(.checkAccess(file: file), method: .post, parameters: settings))
    }

    public func addAccess(to file: ProxyFile, settings: FileAccessSettings) async throws -> AccessResponse {
        try await perform(request: authenticatedRequest(.access(file: file), method: .post, parameters: settings))
    }

    public func forceAccess(to file: ProxyFile) async throws -> Bool {
        try await perform(request: authenticatedRequest(.forceAccess(file: file), method: .post))
    }

    public func updateUserAccess(to file: ProxyFile, user: UserFileAccess, right: UserPermission) async throws -> Bool {
        try await perform(request: authenticatedRequest(.userAccess(file: file, id: user.id), method: .put,
                                                        parameters: ["right": right]))
    }

    public func removeUserAccess(to file: ProxyFile, user: UserFileAccess) async throws -> Bool {
        try await perform(request: authenticatedRequest(.userAccess(file: file, id: user.id), method: .delete))
    }

    public func updateTeamAccess(to file: ProxyFile, team: TeamFileAccess, right: UserPermission) async throws -> Bool {
        try await perform(request: authenticatedRequest(.teamAccess(file: file, id: team.id), method: .put,
                                                        parameters: ["right": right]))
    }

    public func removeTeamAccess(to file: ProxyFile, team: TeamFileAccess) async throws -> Bool {
        try await perform(request: authenticatedRequest(.teamAccess(file: file, id: team.id), method: .delete))
    }

    public func updateInvitationAccess(drive: AbstractDrive, invitation: ExternInvitationFileAccess,
                                       right: UserPermission) async throws -> Bool {
        try await perform(request: authenticatedRequest(.invitation(drive: drive, id: invitation.id), method: .put,
                                                        parameters: ["right": right]))
    }

    public func deleteInvitation(drive: AbstractDrive, invitation: ExternInvitationFileAccess) async throws -> Bool {
        try await perform(request: authenticatedRequest(.invitation(drive: drive, id: invitation.id), method: .delete))
    }

    public func comments(file: ProxyFile, page: Int) async throws -> [Comment] {
        try await perform(request: authenticatedRequest(.comments(file: file).paginated(page: page)))
    }

    public func addComment(to file: ProxyFile, body: String) async throws -> Comment {
        try await perform(request: authenticatedRequest(.comments(file: file), method: .post, parameters: ["body": body]))
    }

    public func likeComment(file: ProxyFile, liked: Bool, comment: Comment) async throws -> Bool {
        let endpoint: Endpoint = liked ? .unlikeComment(file: file, comment: comment) : .likeComment(file: file, comment: comment)

        return try await perform(request: authenticatedRequest(endpoint, method: .post))
    }

    public func deleteComment(file: ProxyFile, comment: Comment) async throws -> Bool {
        try await perform(request: authenticatedRequest(.comment(file: file, comment: comment), method: .delete))
    }

    public func editComment(file: ProxyFile, body: String, comment: Comment) async throws -> Bool {
        try await perform(request: authenticatedRequest(.comment(file: file, comment: comment), method: .put,
                                                        parameters: ["body": body]))
    }

    public func answerComment(file: ProxyFile, body: String, comment: Comment) async throws -> Comment {
        try await perform(request: authenticatedRequest(.comment(file: file, comment: comment), method: .post,
                                                        parameters: ["body": body]))
    }

    public func delete(file: ProxyFile) async throws -> CancelableResponse {
<<<<<<< HEAD
        try await perform(request: authenticatedRequest(.fileInfoV2(file), method: .delete)).data
=======
        try await perform(request: authenticatedRequest(.fileInfo(file), method: .delete))
>>>>>>> 28d3819b
    }

    public func emptyTrash(drive: AbstractDrive) async throws -> Bool {
        try await perform(request: authenticatedRequest(.trash(drive: drive), method: .delete))
    }

    public func deleteDefinitely(file: ProxyFile) async throws -> Bool {
        try await perform(request: authenticatedRequest(.trashedInfo(file: file), method: .delete))
    }

    public func rename(file: ProxyFile, newName: String) async throws -> CancelableResponse {
        try await perform(request: authenticatedRequest(.rename(file: file), method: .post, parameters: ["name": newName]))
    }

    public func duplicate(file: ProxyFile, duplicateName: String) async throws -> File {
        try await perform(request: authenticatedRequest(.duplicate(file: file), method: .post,
                                                        parameters: ["name": duplicateName]))
    }

    public func copy(file: ProxyFile, to destination: ProxyFile) async throws -> File {
        try await perform(request: authenticatedRequest(.copy(file: file, destination: destination), method: .post))
    }

    public func move(file: ProxyFile, to destination: ProxyFile) async throws -> CancelableResponse {
        try await perform(request: authenticatedRequest(.move(file: file, destination: destination), method: .post))
    }

<<<<<<< HEAD
    public func recentActivity(drive: AbstractDrive, cursor: String? = nil)
        async throws -> (data: [FileActivity], response: ApiResponse<[FileActivity]>) {
        try await perform(request: authenticatedRequest(.recentActivity(drive: drive).cursored(cursor)))
=======
    public func recentActivity(drive: AbstractDrive, page: Int = 1) async throws -> [FileActivity] {
        try await perform(request: authenticatedRequest(.recentActivity(drive: drive).paginated(page: page)))
>>>>>>> 28d3819b
    }

    public func fileActivities(file: ProxyFile, page: Int) async throws -> [FileActivity] {
        var queryItems = [URLQueryItem(name: "with", value: "user")]
        queryItems
            .append(contentsOf: FileActivityType.displayedFileActivities
                .map { URLQueryItem(name: "actions[]", value: $0.rawValue) })
        let endpoint = Endpoint.fileActivities(file: file)
            .appending(path: "", queryItems: queryItems)
            .paginated(page: page)
        return try await perform(request: authenticatedRequest(endpoint))
    }

    public func fileActivities(file: ProxyFile, from date: Date,
                               page: Int) async throws -> (data: [FileActivity], response: ApiResponse<[FileActivity]>) {
        var queryItems = [
            FileWith.fileActivitiesWithExtra.toQueryItem(),
            URLQueryItem(name: "depth", value: "children"),
            URLQueryItem(name: "from_date", value: "\(Int(date.timeIntervalSince1970))")
        ]
        queryItems.append(contentsOf: FileActivityType.fileActivities.map { URLQueryItem(name: "actions[]", value: $0.rawValue) })
        let endpoint = Endpoint.fileActivities(file: file)
            .appending(path: "", queryItems: queryItems)
            .paginated(page: page)
        let activities: ValidServerResponse<[FileActivity]> = try await perform(request: authenticatedRequest(endpoint))
        return (activities.validApiResponse.data, activities.validApiResponse.responseAt)
    }

    public func filesActivities(drive: AbstractDrive, files: [ProxyFile],
<<<<<<< HEAD
                                from date: Date) async throws
        -> (data: [ActivitiesForFile], response: ApiResponse<[ActivitiesForFile]>) {
        try await perform(request: authenticatedRequest(.filesActivities(drive: drive, fileIds: files.map(\.id), from: date)))
=======
                                from date: Date) async throws -> (data: [ActivitiesForFile], responseAt: Int?) {
        let endpoint: Endpoint = .filesActivities(drive: drive, fileIds: files.map(\.id), from: date)
        let activities: ValidServerResponse<[ActivitiesForFile]> = try await perform(request: authenticatedRequest(endpoint))

        return (activities.validApiResponse.data, activities.validApiResponse.responseAt)
>>>>>>> 28d3819b
    }

    public func favorite(file: ProxyFile) async throws -> Bool {
        try await perform(request: authenticatedRequest(.favorite(file: file), method: .post))
    }

    public func unfavorite(file: ProxyFile) async throws -> Bool {
        try await perform(request: authenticatedRequest(.favorite(file: file), method: .delete))
    }

    public func performAuthenticatedRequest(token: ApiToken, request: @escaping (ApiToken?, Error?) -> Void) {
        accountManager.refreshTokenLockedQueue.async {
            guard token.requiresRefresh else {
                request(token, nil)
                return
            }

            self.accountManager.reloadTokensAndAccounts()
            guard let reloadedToken = self.accountManager.getTokenForUserId(token.userId) else {
                request(nil, DriveError.unknownToken)
                return
            }

            guard !reloadedToken.requiresRefresh else {
                request(reloadedToken, nil)
                return
            }

            let group = DispatchGroup()
            group.enter()
            self.tokenable.refreshToken(token: reloadedToken) { newToken, error in
                if let newToken {
                    self.accountManager.didUpdateToken(newToken: newToken, oldToken: reloadedToken)
                    request(newToken, nil)
                } else {
                    request(nil, error)
                }
                group.leave()
            }
            group.wait()
        }
    }

    // MARK: -

<<<<<<< HEAD
    public func trashedFiles(drive: AbstractDrive,
                             cursor: String? = nil,
                             sortType: SortType = .nameAZ) async throws -> (data: [File], response: ApiResponse<[File]>) {
        try await perform(request: authenticatedRequest(.trash(drive: drive)
                .sorted(by: [sortType])
                .cursored(cursor)))
=======
    public func trashedFiles(drive: AbstractDrive, page: Int = 1, sortType: SortType = .nameAZ) async throws -> [File] {
        try await perform(request: authenticatedRequest(.trash(drive: drive).paginated(page: page).sorted(by: [sortType])))
>>>>>>> 28d3819b
    }

    public func trashedFile(_ file: ProxyFile) async throws -> File {
        try await perform(request: authenticatedRequest(.trashedInfo(file: file)))
    }

<<<<<<< HEAD
    public func trashedFiles(of directory: ProxyFile,
                             cursor: String? = nil,
                             sortType: SortType = .nameAZ) async throws -> (data: [File], response: ApiResponse<[File]>) {
        try await perform(request: authenticatedRequest(.trashedFiles(of: directory)
                .sorted(by: [sortType])
                .cursored(cursor)))
=======
    public func trashedFiles(of directory: ProxyFile, page: Int = 1, sortType: SortType = .nameAZ) async throws -> [File] {
        try await perform(request: authenticatedRequest(.trashedFiles(of: directory).paginated(page: page)
                .sorted(by: [sortType])))
>>>>>>> 28d3819b
    }

    public func restore(file: ProxyFile, in directory: ProxyFile? = nil) async throws -> CancelableResponse {
        let parameters: Parameters?
        if let directory {
            parameters = ["destination_directory_id": directory.id]
        } else {
            parameters = nil
        }
        return try await perform(request: authenticatedRequest(.restore(file: file), method: .post, parameters: parameters))
    }

    public func searchFiles(
        drive: AbstractDrive,
        query: String? = nil,
        date: DateInterval? = nil,
        fileTypes: [ConvertedType] = [],
        categories: [Category],
        belongToAllCategories: Bool,
        cursor: String? = nil,
        sortType: SortType = .nameAZ
    ) async throws -> (data: [File], response: ApiResponse<[File]>) {
        try await perform(request: authenticatedRequest(.search(
            drive: drive,
            query: query,
            date: date,
            fileTypes: fileTypes,
            categories: categories,
            belongToAllCategories: belongToAllCategories
<<<<<<< HEAD
        )
        .cursored(cursor)
        .sorted(by: [sortType])))
=======
        ).paginated(page: page).sorted(by: [.type, sortType])))
>>>>>>> 28d3819b
    }

    public func add(category: Category, to file: ProxyFile) async throws -> CategoryResponse {
        try await perform(request: authenticatedRequest(.fileCategory(file: file, category: category), method: .post))
    }

    public func add(drive: AbstractDrive, category: Category, to files: [ProxyFile]) async throws -> [CategoryResponse] {
        let parameters: Parameters = ["file_ids": files.map(\.id)]
        return try await perform(request: authenticatedRequest(.fileCategory(drive: drive, category: category), method: .post,
                                                               parameters: parameters))
    }

    public func remove(category: Category, from file: ProxyFile) async throws -> Bool {
        try await perform(request: authenticatedRequest(.fileCategory(file: file, category: category), method: .delete))
    }

    public func remove(drive: AbstractDrive, category: Category, from files: [ProxyFile]) async throws -> [CategoryResponse] {
        let parameters: Parameters = ["file_ids": files.map(\.id)]
        return try await perform(request: authenticatedRequest(.fileCategory(drive: drive, category: category), method: .delete,
                                                               parameters: parameters))
    }

    public func createCategory(drive: AbstractDrive, name: String, color: String) async throws -> Category {
        try await perform(request: authenticatedRequest(.categories(drive: drive), method: .post,
                                                        parameters: ["name": name, "color": color]))
    }

    public func editCategory(drive: AbstractDrive, category: Category, name: String?, color: String) async throws -> Category {
        var body = ["color": color]
        if let name {
            body["name"] = name
        }

        return try await perform(request: authenticatedRequest(.category(drive: drive, category: category), method: .put,
                                                               parameters: body))
    }

    public func deleteCategory(drive: AbstractDrive, category: Category) async throws -> Bool {
        try await perform(request: authenticatedRequest(.category(drive: drive, category: category), method: .delete))
    }

    @discardableResult
    public func undoAction(drive: AbstractDrive, cancelId: String) async throws -> Empty {
        try await perform(request: authenticatedRequest(.undoAction(drive: drive), method: .post,
                                                        parameters: ["cancel_id": cancelId]))
    }

    public func convert(file: ProxyFile) async throws -> File {
        try await perform(request: authenticatedRequest(.convert(file: file), method: .post))
    }

    public func bulkAction(drive: AbstractDrive, action: BulkAction) async throws -> CancelableResponse {
        try await perform(request: authenticatedRequest(.bulkFiles(drive: drive), method: .post, parameters: action))
    }

    public func count(of directory: ProxyFile) async throws -> FileCount {
        try await perform(request: authenticatedRequest(.count(of: directory)))
    }

    public func buildArchive(drive: AbstractDrive, body: ArchiveBody) async throws -> DownloadArchiveResponse {
        try await perform(request: authenticatedRequest(.buildArchive(drive: drive), method: .post, parameters: body))
    }

    public func updateColor(directory: ProxyFile, color: String) async throws -> Bool {
        try await perform(request: authenticatedRequest(.directoryColor(file: directory), method: .post,
                                                        parameters: ["color": color]))
    }

    public func cancelImport(drive: AbstractDrive, id: Int) async throws -> Bool {
        try await perform(request: authenticatedRequest(.cancelImport(drive: drive, id: id), method: .put))
    }
}

class SyncedAuthenticator: OAuthAuthenticator {
    @LazyInjectService var accountManager: AccountManageable
    @LazyInjectService var tokenable: InfomaniakTokenable
    @LazyInjectService var appContextService: AppContextServiceable
    @LazyInjectService var keychainHelper: KeychainHelper

    override func refresh(
        _ credential: OAuthAuthenticator.Credential,
        for session: Session,
        completion: @escaping (Result<OAuthAuthenticator.Credential, Error>) -> Void
    ) {
        // Only resolve locally to break init loop
        accountManager.refreshTokenLockedQueue.async {
            let message = "Refreshing token - Starting"
            let metadata = (credential as ApiToken).breadcrumbMetadata()
            SentryDebug.addBreadcrumb(message: message, category: .apiToken, level: .info, metadata: metadata)

            if !self.keychainHelper.isKeychainAccessible {
                let message = "Refreshing token failed - Keychain unaccessible"
                SentryDebug.addBreadcrumb(message: message, category: .apiToken, level: .error, metadata: metadata)

                completion(.failure(DriveError.refreshToken))
                return
            }

            if let storedToken = self.accountManager.getTokenForUserId(credential.userId) {
                // Someone else refreshed our token and we already have an infinite token
                if storedToken.expirationDate == nil && credential.expirationDate != nil {
                    let message = "Refreshing token - Success with local (infinite)"
                    SentryDebug.addBreadcrumb(message: message, category: .apiToken, level: .info, metadata: metadata)
                    completion(.success(storedToken))
                    return
                }
                // Someone else refreshed our token and we don't have an infinite token
                if let storedTokenExpirationDate = storedToken.expirationDate,
                   let tokenExpirationDate = credential.expirationDate,
                   tokenExpirationDate > storedTokenExpirationDate {
                    let message = "Refreshing token - Success with local"
                    SentryDebug.addBreadcrumb(message: message, category: .apiToken, level: .info, metadata: metadata)
                    completion(.success(storedToken))
                    return
                }
            }

            let group = DispatchGroup()
            group.enter()
            var taskIdentifier: UIBackgroundTaskIdentifier = .invalid
            if !self.appContextService.isExtension {
                // It is absolutely necessary that the app stays awake while we refresh the token
                taskIdentifier = UIApplication.shared.beginBackgroundTask(withName: "Refresh token") {
                    let message = "Refreshing token failed - Background task expired"
                    SentryDebug.addBreadcrumb(message: message, category: .apiToken, level: .error, metadata: metadata)

                    // If we didn't fetch the new token in the given time there is not much we can do apart from hoping that it
                    // wasn't revoked
                    if taskIdentifier != .invalid {
                        UIApplication.shared.endBackgroundTask(taskIdentifier)
                        taskIdentifier = .invalid
                    }
                }

                if taskIdentifier == .invalid {
                    // We couldn't request additional time to refresh token maybe try later...
                    completion(.failure(DriveError.refreshToken))
                    return
                }
            }
            self.tokenable.refreshToken(token: credential) { token, error in
                // New token has been fetched correctly
                if let token {
                    let message = "Refreshing token - Success with remote"
                    SentryDebug.addBreadcrumb(message: message, category: .apiToken, level: .info, metadata: metadata)

                    self.refreshTokenDelegate?.didUpdateToken(newToken: token, oldToken: credential)
                    completion(.success(token))
                } else {
                    // Couldn't refresh the token, API says it's invalid
                    if let error = error as NSError?, error.domain == "invalid_grant" {
                        let message = "Refreshing token failed - Invalid grant"
                        SentryDebug.addBreadcrumb(message: message, category: .apiToken, level: .error, metadata: metadata)

                        self.refreshTokenDelegate?.didFailRefreshToken(credential)
                        completion(.failure(error))
                    } else {
                        // Couldn't refresh the token, keep the old token and fetch it later. Maybe because of bad network ?
                        let message = "Refreshing token failed - Other \(error.debugDescription)"
                        SentryDebug.addBreadcrumb(message: message, category: .apiToken, level: .error, metadata: metadata)

                        completion(.success(credential))
                    }
                }
                if taskIdentifier != .invalid {
                    UIApplication.shared.endBackgroundTask(taskIdentifier)
                    taskIdentifier = .invalid
                }
                group.leave()
            }
            group.wait()
        }
    }
}

class NetworkRequestRetrier: RequestInterceptor {
    let maxRetry: Int
    private var retriedRequests: [String: Int] = [:]
    let timeout = -1001
    let connectionLost = -1005

    init(maxRetry: Int = 3) {
        self.maxRetry = maxRetry
    }

    func retry(_ request: Alamofire.Request,
               for session: Session,
               dueTo error: Error,
               completion: @escaping (RetryResult) -> Void) {
        guard request.task?.response == nil,
              let url = request.request?.url?.absoluteString else {
            removeCachedUrlRequest(url: request.request?.url?.absoluteString)
            completion(.doNotRetry)
            return
        }

        let errorGenerated = error as NSError
        switch errorGenerated.code {
        case timeout, connectionLost:
            guard let retryCount = retriedRequests[url] else {
                retriedRequests[url] = 1
                completion(.retryWithDelay(0.5))
                return
            }

            if retryCount < maxRetry {
                retriedRequests[url] = retryCount + 1
                completion(.retryWithDelay(0.5))
            } else {
                removeCachedUrlRequest(url: url)
                completion(.doNotRetry)
            }

        default:
            removeCachedUrlRequest(url: url)
            completion(.doNotRetry)
        }
    }

    private func removeCachedUrlRequest(url: String?) {
        guard let url else {
            return
        }

        retriedRequests.removeValue(forKey: url)
    }
}<|MERGE_RESOLUTION|>--- conflicted
+++ resolved
@@ -63,14 +63,7 @@
     }
 
     override public func perform<T: Decodable>(request: DataRequest,
-<<<<<<< HEAD
-                                               decoder: JSONDecoder = ApiFetcher.decoder) async throws -> (
-        data: T,
-        response: ApiResponse<T>
-    ) {
-=======
                                                decoder: JSONDecoder = ApiFetcher.decoder) async throws -> ValidServerResponse<T> {
->>>>>>> 28d3819b
         do {
             return try await super.perform(request: request)
         } catch InfomaniakError.apiError(let apiError) {
@@ -123,10 +116,9 @@
         try await perform(request: authenticatedRequest(.dropbox(file: directory), method: .delete))
     }
 
-<<<<<<< HEAD
     public func rootFiles(drive: AbstractDrive,
                           cursor: String?,
-                          sortType: SortType = .nameAZ) async throws -> (data: [File], response: ApiResponse<[File]>) {
+                          sortType: SortType = .nameAZ) async throws -> ValidServerResponse<[File]> {
         try await perform(request: authenticatedRequest(
             .rootFiles(drive: drive)
                 .sorted(by: [.type, sortType]),
@@ -136,7 +128,7 @@
 
     public func files(in directory: ProxyFile,
                       cursor: String?,
-                      sortType: SortType = .nameAZ) async throws -> (data: [File], response: ApiResponse<[File]>) {
+                      sortType: SortType = .nameAZ) async throws -> ValidServerResponse<[File]> {
         try await perform(request: authenticatedRequest(
             .files(of: directory)
                 .sorted(by: [.type, sortType])
@@ -145,13 +137,13 @@
         ))
     }
 
-    public func fileInfo(_ file: ProxyFile) async throws -> (data: File, response: ApiResponse<File>) {
+    public func fileInfo(_ file: ProxyFile) async throws -> ValidServerResponse<File> {
         try await perform(request: authenticatedRequest(.fileInfo(file)))
     }
 
     public func favorites(drive: AbstractDrive,
                           cursor: String? = nil,
-                          sortType: SortType = .nameAZ) async throws -> (data: [File], response: ApiResponse<[File]>) {
+                          sortType: SortType = .nameAZ) async throws -> ValidServerResponse<[File]> {
         try await perform(request: authenticatedRequest(.favorites(drive: drive)
                 .sorted(by: [.type, sortType])
                 .cursored(cursor)))
@@ -159,7 +151,7 @@
 
     public func mySharedFiles(drive: AbstractDrive,
                               cursor: String? = nil,
-                              sortType: SortType = .nameAZ) async throws -> (data: [File], response: ApiResponse<[File]>) {
+                              sortType: SortType = .nameAZ) async throws -> ValidServerResponse<[File]> {
         try await perform(request: authenticatedRequest(.mySharedFiles(drive: drive)
                 .cursored(cursor)
                 .sorted(by: [.type, sortType])))
@@ -167,51 +159,15 @@
 
     public func sharedWithMeFiles(drive: AbstractDrive,
                                   cursor: String? = nil,
-                                  sortType: SortType = .nameAZ) async throws -> (data: [File], response: ApiResponse<[File]>) {
+                                  sortType: SortType = .nameAZ) async throws -> ValidServerResponse<[File]> {
         try await perform(request: authenticatedRequest(.sharedWithMeFiles(drive: drive)
                 .cursored(cursor)
                 .sorted(by: [.type, sortType])))
     }
 
     public func lastModifiedFiles(drive: AbstractDrive,
-                                  cursor: String? = nil) async throws -> (data: [File], response: ApiResponse<[File]>) {
+                                  cursor: String? = nil) async throws -> ValidServerResponse<[File]> {
         try await perform(request: authenticatedRequest(.lastModifiedFiles(drive: drive).cursored(cursor)))
-=======
-    public func rootFiles(drive: AbstractDrive, page: Int = 1,
-                          sortType: SortType = .nameAZ) async throws -> (data: [File], responseAt: Int?) {
-        let rootFilesEndpoint: Endpoint = .rootFiles(drive: drive).paginated(page: page).sorted(by: [.type, sortType])
-        let rootFiles: ValidServerResponse<[File]> = try await perform(request: authenticatedRequest(rootFilesEndpoint))
-
-        return (rootFiles.validApiResponse.data, rootFiles.validApiResponse.responseAt)
-    }
-
-    public func files(in directory: ProxyFile, page: Int = 1,
-                      sortType: SortType = .nameAZ) async throws -> (data: [File], responseAt: Int?) {
-        let filesEndpoint: Endpoint = .files(of: directory).paginated(page: page).sorted(by: [.type, sortType])
-        let files: ValidServerResponse<[File]> = try await perform(request: authenticatedRequest(filesEndpoint))
-
-        return (files.validApiResponse.data, files.validApiResponse.responseAt)
-    }
-
-    public func fileInfo(_ file: ProxyFile) async throws -> (data: File, responseAt: Int?) {
-        let file: ValidServerResponse<File> = try await perform(request: authenticatedRequest(.fileInfo(file)))
-
-        return (file.validApiResponse.data, file.validApiResponse.responseAt)
-    }
-
-    public func favorites(drive: AbstractDrive, page: Int = 1, sortType: SortType = .nameAZ) async throws -> [File] {
-        try await perform(request: authenticatedRequest(.favorites(drive: drive).paginated(page: page)
-                .sorted(by: [.type, sortType])))
-    }
-
-    public func mySharedFiles(drive: AbstractDrive, page: Int = 1, sortType: SortType = .nameAZ) async throws -> [File] {
-        try await perform(request: authenticatedRequest(.mySharedFiles(drive: drive).paginated(page: page)
-                .sorted(by: [.type, sortType])))
-    }
-
-    public func lastModifiedFiles(drive: AbstractDrive, page: Int = 1) async throws -> [File] {
-        try await perform(request: authenticatedRequest(.lastModifiedFiles(drive: drive).paginated(page: page)))
->>>>>>> 28d3819b
     }
 
     public func shareLink(for file: ProxyFile) async throws -> ShareLink {
@@ -308,11 +264,7 @@
     }
 
     public func delete(file: ProxyFile) async throws -> CancelableResponse {
-<<<<<<< HEAD
-        try await perform(request: authenticatedRequest(.fileInfoV2(file), method: .delete)).data
-=======
-        try await perform(request: authenticatedRequest(.fileInfo(file), method: .delete))
->>>>>>> 28d3819b
+        try await perform(request: authenticatedRequest(.fileInfoV2(file), method: .delete))
     }
 
     public func emptyTrash(drive: AbstractDrive) async throws -> Bool {
@@ -340,14 +292,9 @@
         try await perform(request: authenticatedRequest(.move(file: file, destination: destination), method: .post))
     }
 
-<<<<<<< HEAD
     public func recentActivity(drive: AbstractDrive, cursor: String? = nil)
-        async throws -> (data: [FileActivity], response: ApiResponse<[FileActivity]>) {
+        async throws -> ValidServerResponse<[FileActivity]> {
         try await perform(request: authenticatedRequest(.recentActivity(drive: drive).cursored(cursor)))
-=======
-    public func recentActivity(drive: AbstractDrive, page: Int = 1) async throws -> [FileActivity] {
-        try await perform(request: authenticatedRequest(.recentActivity(drive: drive).paginated(page: page)))
->>>>>>> 28d3819b
     }
 
     public func fileActivities(file: ProxyFile, page: Int) async throws -> [FileActivity] {
@@ -362,7 +309,7 @@
     }
 
     public func fileActivities(file: ProxyFile, from date: Date,
-                               page: Int) async throws -> (data: [FileActivity], response: ApiResponse<[FileActivity]>) {
+                               page: Int) async throws -> ValidServerResponse<[FileActivity]> {
         var queryItems = [
             FileWith.fileActivitiesWithExtra.toQueryItem(),
             URLQueryItem(name: "depth", value: "children"),
@@ -373,21 +320,13 @@
             .appending(path: "", queryItems: queryItems)
             .paginated(page: page)
         let activities: ValidServerResponse<[FileActivity]> = try await perform(request: authenticatedRequest(endpoint))
-        return (activities.validApiResponse.data, activities.validApiResponse.responseAt)
+        return activities
     }
 
     public func filesActivities(drive: AbstractDrive, files: [ProxyFile],
-<<<<<<< HEAD
                                 from date: Date) async throws
-        -> (data: [ActivitiesForFile], response: ApiResponse<[ActivitiesForFile]>) {
+        -> ValidServerResponse<[ActivitiesForFile]> {
         try await perform(request: authenticatedRequest(.filesActivities(drive: drive, fileIds: files.map(\.id), from: date)))
-=======
-                                from date: Date) async throws -> (data: [ActivitiesForFile], responseAt: Int?) {
-        let endpoint: Endpoint = .filesActivities(drive: drive, fileIds: files.map(\.id), from: date)
-        let activities: ValidServerResponse<[ActivitiesForFile]> = try await perform(request: authenticatedRequest(endpoint))
-
-        return (activities.validApiResponse.data, activities.validApiResponse.responseAt)
->>>>>>> 28d3819b
     }
 
     public func favorite(file: ProxyFile) async throws -> Bool {
@@ -433,35 +372,24 @@
 
     // MARK: -
 
-<<<<<<< HEAD
     public func trashedFiles(drive: AbstractDrive,
                              cursor: String? = nil,
-                             sortType: SortType = .nameAZ) async throws -> (data: [File], response: ApiResponse<[File]>) {
+                             sortType: SortType = .nameAZ) async throws -> ValidServerResponse<[File]> {
         try await perform(request: authenticatedRequest(.trash(drive: drive)
                 .sorted(by: [sortType])
                 .cursored(cursor)))
-=======
-    public func trashedFiles(drive: AbstractDrive, page: Int = 1, sortType: SortType = .nameAZ) async throws -> [File] {
-        try await perform(request: authenticatedRequest(.trash(drive: drive).paginated(page: page).sorted(by: [sortType])))
->>>>>>> 28d3819b
     }
 
     public func trashedFile(_ file: ProxyFile) async throws -> File {
         try await perform(request: authenticatedRequest(.trashedInfo(file: file)))
     }
 
-<<<<<<< HEAD
     public func trashedFiles(of directory: ProxyFile,
                              cursor: String? = nil,
-                             sortType: SortType = .nameAZ) async throws -> (data: [File], response: ApiResponse<[File]>) {
+                             sortType: SortType = .nameAZ) async throws -> ValidServerResponse<[File]> {
         try await perform(request: authenticatedRequest(.trashedFiles(of: directory)
                 .sorted(by: [sortType])
                 .cursored(cursor)))
-=======
-    public func trashedFiles(of directory: ProxyFile, page: Int = 1, sortType: SortType = .nameAZ) async throws -> [File] {
-        try await perform(request: authenticatedRequest(.trashedFiles(of: directory).paginated(page: page)
-                .sorted(by: [sortType])))
->>>>>>> 28d3819b
     }
 
     public func restore(file: ProxyFile, in directory: ProxyFile? = nil) async throws -> CancelableResponse {
@@ -483,7 +411,7 @@
         belongToAllCategories: Bool,
         cursor: String? = nil,
         sortType: SortType = .nameAZ
-    ) async throws -> (data: [File], response: ApiResponse<[File]>) {
+    ) async throws -> ValidServerResponse<[File]> {
         try await perform(request: authenticatedRequest(.search(
             drive: drive,
             query: query,
@@ -491,13 +419,9 @@
             fileTypes: fileTypes,
             categories: categories,
             belongToAllCategories: belongToAllCategories
-<<<<<<< HEAD
         )
         .cursored(cursor)
         .sorted(by: [sortType])))
-=======
-        ).paginated(page: page).sorted(by: [.type, sortType])))
->>>>>>> 28d3819b
     }
 
     public func add(category: Category, to file: ProxyFile) async throws -> CategoryResponse {
