--- conflicted
+++ resolved
@@ -178,132 +178,14 @@
             hasUploadingSession = (file.uploadingSession != nil)
         }
 
-<<<<<<< HEAD
-        UploadOperationLog("conflict resolution:\(conflictOption.rawValue) ufid:\(uploadFileId)")
-
-        // fetch stored session
-        if hasUploadingSession {
-            UploadOperationLog("Cleaning session ufid:\(uploadFileId)")
-            try transactionWithFile { file in
-                guard let uploadingSession = file.uploadingSession,
-                      !uploadingSession.isExpired,
-                      uploadingSession.fileIdentityHasNotChanged else {
-                    throw ErrorDomain.uploadSessionInvalid
-                }
-
-                // Cleanup the uploading chunks and session state for re-use
-                let chunkTasksToClean = uploadingSession.chunkTasks.filter(UploadingChunkTask.notDoneUploadingPredicate)
-                chunkTasksToClean.forEach {
-                    // clean in order to re-schedule
-
-                    // TODO: remove sessionIdentifier once API is ready
-                    $0.sessionIdentifier = nil
-                    $0.taskIdentifier = nil
-                    $0.requestUrl = nil
-                    $0.path = nil
-                    $0.sha256 = nil
-                    $0.error = nil
-                }
-            }
-
-            // if we have no more chunks to upload, try to close session
-            await catching {
-                guard let chunkTasksToUploadCount = try? self.chunkTasksToUploadCount() else {
-                    return
-                }
-
-                // All chunks are uploaded, try to close the session
-                if chunkTasksToUploadCount == 0 {
-                    UploadOperationLog("No remaining chunks to upload at restart, closing session \(self.uploadFileId)")
-                    await self.closeSessionAndEnd()
-                }
-            }
-
-            // We have a valid upload session
-=======
         // fetch stored session
         if hasUploadingSession {
             try await fetchAndCleanStoredSession()
->>>>>>> 48e09f14
         }
 
         // generate a new session
         else {
-<<<<<<< HEAD
-            guard let fileSize = fileMetadata.fileSize(url: fileUrl) else {
-                UploadOperationLog("Unable to read file size for \(uploadFileId)", level: .error)
-                throw DriveError.fileNotFound
-            }
-
-            let mebibytes = String(format: "%.2f", BinaryDisplaySize.bytes(fileSize).toMebibytes)
-            UploadOperationLog("got fileSize:\(mebibytes)MiB ufid:\(uploadFileId)")
-
-            // Compute ranges for a file
-            let rangeProvider = RangeProvider(fileURL: fileUrl)
-            let ranges: [DataRange]
-            do {
-                ranges = try rangeProvider.allRanges
-            } catch {
-                UploadOperationLog("Unable generate ranges error:\(error) for \(uploadFileId)", level: .error)
-                throw ErrorDomain.splitError
-            }
-            UploadOperationLog("got ranges:\(ranges.count) \(uploadFileId)")
-
-            // Get a valid APIV2 UploadSession
-            let driveFileManager = try getDriveFileManager()
-            let apiFetcher = driveFileManager.apiFetcher
-            let drive = driveFileManager.drive
-
-            var modificationDate: Date?
-            var creationDate: Date?
-            try transactionWithFile { file in
-                modificationDate = file.modificationDate
-                creationDate = file.creationDate
-            }
-
-            let session = try await apiFetcher.startSession(drive: drive,
-                                                            totalSize: fileSize,
-                                                            fileName: fileName,
-                                                            totalChunks: ranges.count,
-                                                            conflictResolution: conflictOption,
-                                                            lastModifiedAt: modificationDate,
-                                                            createdAt: creationDate,
-                                                            directoryId: parentDirectoryId)
-            UploadOperationLog("New session token:\(session.token) ufid:\(uploadFileId)")
-            try transactionWithFile { file in
-                // Create an uploading session
-                let uploadingSessionTask = UploadingSessionTask()
-
-                // Store the session token asap as a non null ivar
-                uploadingSessionTask.token = session.token
-
-                // The file at the moment we created the UploadingSessionTask
-                uploadingSessionTask.filePath = fileUrl.path
-
-                // Store the session
-                uploadingSessionTask.uploadSession = session
-
-                // Make sure we can track the the file has not changed across time, while we run the upload session
-                let fileIdentity = UploadingSessionTask.fileIdentity(fileUrl: fileUrl)
-                uploadingSessionTask.fileIdentity = fileIdentity
-
-                // Session expiration date
-                let inElevenHours = Date().addingTimeInterval(11 * 60 * 60) // APIV2 upload session runs for 12h
-                uploadingSessionTask.sessionExpiration = inElevenHours
-
-                // Represent the chunks to be uploaded in DB
-                for (index, object) in ranges.enumerated() {
-                    let chunkNumber = Int64(index + 1) // API start at 1
-                    let chunkTask = UploadingChunkTask(chunkNumber: chunkNumber, range: object)
-                    uploadingSessionTask.chunkTasks.append(chunkTask)
-                }
-
-                // All prepared, now we store the upload session in DB before moving on
-                file.uploadingSession = uploadingSessionTask
-            }
-=======
             try await generateNewSessionAndStore()
->>>>>>> 48e09f14
         }
     }
 
@@ -344,7 +226,9 @@
                 throw ErrorDomain.chunkError
             }
 
-            UploadOperationLog("Storing Chunk count:\(chunkNumber) of \(chunksToGenerateCount) to write, ufid:\(self.uploadFileId)")
+            UploadOperationLog(
+                "Storing Chunk count:\(chunkNumber) of \(chunksToGenerateCount) to write, ufid:\(self.uploadFileId)"
+            )
             do {
                 try self.checkFileIdentity(filePath: filePath, file: file)
                 try self.checkCancelation()
@@ -362,8 +246,10 @@
                 chunkTask.sha256 = chunkSHA256
 
             } catch {
-                UploadOperationLog("Unable to save a chunk to storage. number:\(chunkNumber) error:\(error) for:\(self.uploadFileId)",
-                                   level: .error)
+                UploadOperationLog(
+                    "Unable to save a chunk to storage. number:\(chunkNumber) error:\(error) for:\(self.uploadFileId)",
+                    level: .error
+                )
                 throw error
             }
         }
@@ -387,7 +273,9 @@
             // Chain the next chunk generation if necessary
             let slots = freeRequestSlots()
             if chunksToGenerateCount > 0 && slots > 0 {
-                UploadOperationLog("remaining chunks to generate:\(chunksToGenerateCount) slots:\(slots) scheduleNextChunk OP ufid:\(uploadFileId)")
+                UploadOperationLog(
+                    "remaining chunks to generate:\(chunksToGenerateCount) slots:\(slots) scheduleNextChunk OP ufid:\(uploadFileId)"
+                )
                 enqueueCatching {
                     try await self.generateChunksAndFanOutIfNeeded()
                 }
@@ -629,9 +517,9 @@
     }
 
     // MARK: - Private methods -
-    
+
     // MARK: Progress
-    
+
     /// Returns  the upload progress. Ranges from 0 to 1.
     @discardableResult private func updateUploadProgress() -> Double {
         // Get the current uploading session
@@ -653,10 +541,10 @@
     }
 
     // MARK: UploadSession
-    
+
     /// fetch stored session
     private func fetchAndCleanStoredSession() async throws {
-        UploadOperationLog("fetchAndCleanStoredSession fid:\(self.fileId)")
+        UploadOperationLog("fetchAndCleanStoredSession ufid:\(uploadFileId)")
         try transactionWithFile { file in
             guard let uploadingSession = file.uploadingSession,
                   !uploadingSession.isExpired,
@@ -687,7 +575,7 @@
 
             // All chunks are uploaded, try to close the session
             if chunkTasksToUploadCount == 0 {
-                UploadOperationLog("No remaining chunks to upload at restart, closing session \(self.fileId)")
+                UploadOperationLog("No remaining chunks to upload at restart, closing session ufid:\(self.uploadFileId)")
                 await self.closeSessionAndEnd()
             }
         }
@@ -697,7 +585,7 @@
 
     /// generate a new session
     private func generateNewSessionAndStore() async throws {
-        UploadOperationLog("generateNewSession fid:\(fileId)")
+        UploadOperationLog("generateNewSession ufid:\(uploadFileId)")
         var fileName: String?
         var conflictOption: ConflictOption?
         var parentDirectoryId: Int?
@@ -724,12 +612,12 @@
         }
 
         guard let fileSize = fileMetadata.fileSize(url: fileUrl) else {
-            UploadOperationLog("Unable to read file size for \(fileId)", level: .error)
+            UploadOperationLog("Unable to read file size for ufid:\(uploadFileId)", level: .error)
             throw DriveError.fileNotFound
         }
 
         let mebibytes = String(format: "%.2f", BinaryDisplaySize.bytes(fileSize).toMebibytes)
-        UploadOperationLog("got fileSize:\(mebibytes)MiB fid:\(fileId)")
+        UploadOperationLog("got fileSize:\(mebibytes)MiB ufid:\(uploadFileId)")
 
         // Compute ranges for a file
         let rangeProvider = RangeProvider(fileURL: fileUrl)
@@ -737,10 +625,10 @@
         do {
             ranges = try rangeProvider.allRanges
         } catch {
-            UploadOperationLog("Unable generate ranges error:\(error) for \(fileId)", level: .error)
+            UploadOperationLog("Unable generate ranges error:\(error) for ufid\(uploadFileId)", level: .error)
             throw ErrorDomain.splitError
         }
-        UploadOperationLog("got ranges:\(ranges.count) \(fileId)")
+        UploadOperationLog("got ranges:\(ranges.count) ufid:\(uploadFileId)")
 
         // Get a valid APIV2 UploadSession
         let driveFileManager = try getDriveFileManager()
@@ -756,7 +644,7 @@
                                                         createdAt: creationDate,
                                                         directoryId: parentDirectoryId,
                                                         directoryPath: relativePath)
-        UploadOperationLog("New session token:\(session.token) fid:\(fileId)")
+        UploadOperationLog("New session token:\(session.token) ufid:\(uploadFileId)")
         try transactionWithFile { file in
             // Create an uploading session
             let uploadingSessionTask = UploadingSessionTask()
@@ -823,7 +711,8 @@
 
     // MARK: Chunks
 
-    private func storeChunk(_ buffer: Data, number: Int64, uploadFileId: String, sessionToken: String, hash: String) throws -> URL {
+    private func storeChunk(_ buffer: Data, number: Int64, uploadFileId: String, sessionToken: String,
+                            hash: String) throws -> URL {
         // Create subfolders if needed
         let tempChunkFolder = buildFolderPath(fileId: uploadFileId, sessionToken: sessionToken)
         UploadOperationLog("using chunk folder:'\(tempChunkFolder)' ufid:\(uploadFileId)")
@@ -959,7 +848,10 @@
                         level: .error
                     )
                     SentrySDK.capture(message: "Missing chunk identifier") { scope in
-                        scope.setContext(value: ["Chunk number": uploadedChunk.number, "fid": self.uploadFileId], key: "Chunk Infos")
+                        scope.setContext(
+                            value: ["Chunk number": uploadedChunk.number, "fid": self.uploadFileId],
+                            key: "Chunk Infos"
+                        )
                     }
 
                     // We may be running both the app and the extension
@@ -1033,7 +925,9 @@
         }
 
         if let data {
-            UploadOperationLog("uploadCompletionRemoteFailure dataString:\(String(decoding: data, as: UTF8.self)) ufid:\(uploadFileId)")
+            UploadOperationLog(
+                "uploadCompletionRemoteFailure dataString:\(String(decoding: data, as: UTF8.self)) ufid:\(uploadFileId)"
+            )
         }
 
         var error = DriveError.serverError
