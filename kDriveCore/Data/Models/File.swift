--- conflicted
+++ resolved
@@ -745,12 +745,7 @@
     }
 
     public static func uid(driveId: Int, fileId: Int) -> String {
-<<<<<<< HEAD
-        // TODO: Check fix applied: 1_11 collision with 11_1
-        "\(fileId)\(driveId)"
-=======
         "\(fileId)_\(driveId)"
->>>>>>> bcf3999a
     }
 
     public convenience init(from decoder: Decoder) throws {
