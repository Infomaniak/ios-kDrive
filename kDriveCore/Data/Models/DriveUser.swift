--- conflicted
+++ resolved
@@ -64,12 +64,7 @@
     @objc private dynamic var _permission: String?
 
     public var avatar: String {
-<<<<<<< HEAD
-        get { return !_avatar.isBlank ? _avatar: (_avatarUrl ?? "") }
-        set { }
-=======
-        return !_avatar.isBlank() ? _avatar: (_avatarUrl ?? "")
->>>>>>> 76042ce5
+        return !_avatar.isBlank ? _avatar: (_avatarUrl ?? "")
     }
 
     public var permission: UserPermission? {
