--- conflicted
+++ resolved
@@ -91,16 +91,13 @@
         case canUpload
         case canMoveInto
         case canBecomeDropbox
-<<<<<<< HEAD
         case canEdit
         case canSeeStats
         case canSeeInfo
         case canDownload
         case canComment
         case canRequestAccess
-=======
         case canColor = "colorable"
->>>>>>> b713d6b3
     }
 
     public required init(from decoder: Decoder) throws {
@@ -121,16 +118,13 @@
         canUpload = try container.decodeIfPresent(Bool.self, forKey: .canUpload) ?? false
         canMoveInto = try container.decodeIfPresent(Bool.self, forKey: .canMoveInto) ?? false
         canBecomeDropbox = try container.decodeIfPresent(Bool.self, forKey: .canBecomeDropbox) ?? false
-<<<<<<< HEAD
         canEdit = try container.decodeIfPresent(Bool.self, forKey: .canEdit) ?? false
         canSeeStats = try container.decodeIfPresent(Bool.self, forKey: .canSeeStats) ?? false
         canSeeInfo = try container.decodeIfPresent(Bool.self, forKey: .canSeeInfo) ?? false
         canDownload = try container.decodeIfPresent(Bool.self, forKey: .canDownload) ?? false
         canComment = try container.decodeIfPresent(Bool.self, forKey: .canComment) ?? false
         canRequestAccess = try container.decodeIfPresent(Bool.self, forKey: .canRequestAccess) ?? false
-=======
         canColor = try container.decodeIfPresent(Bool.self, forKey: .canColor) ?? false
->>>>>>> b713d6b3
     }
 
     override public init() {
