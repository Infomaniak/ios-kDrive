/*
 Infomaniak kDrive - iOS App
 Copyright (C) 2024 Infomaniak Network SA

 This program is free software: you can redistribute it and/or modify
 it under the terms of the GNU General Public License as published by
 the Free Software Foundation, either version 3 of the License, or
 (at your option) any later version.

 This program is distributed in the hope that it will be useful,
 but WITHOUT ANY WARRANTY; without even the implied warranty of
 MERCHANTABILITY or FITNESS FOR A PARTICULAR PURPOSE.  See the
 GNU General Public License for more details.

 You should have received a copy of the GNU General Public License
 along with this program.  If not, see <http://www.gnu.org/licenses/>.
 */

import Foundation
import RealmSwift

public extension DriveFileManager {
    func getCachedRootFile(freeze: Bool = true) -> File {
        var file: File!
        try? writeTransaction { writableRealm in
            file = getCachedRootFile(freeze: freeze, writableRealm: writableRealm)
        }
        return file
    }

    func getCachedRootFile(freeze: Bool = true, writableRealm: Realm) -> File {
        if let root = getCachedFile(id: DriveFileManager.constants.rootID, freeze: false, using: writableRealm) {
            if root.name != drive.name {
                root.name = drive.name
            }
            return freeze ? root.freeze() : root
        } else {
            return File(id: DriveFileManager.constants.rootID, name: drive.name, driveId: drive.id)
        }
    }

    func getCachedMyFilesRoot() -> File? {
        let file = fetchObject(ofType: File.self) { faultedCollection in
            faultedCollection.filter("rawVisibility == %@", FileVisibility.isPrivateSpace.rawValue)
                .first?
                .freeze()
        }

        guard let file else {
            return nil
        }

        return file
    }

    func getCachedFile(id: Int, freeze: Bool = true) -> File? {
        let uid = File.uid(driveId: drive.id, fileId: id)
<<<<<<< HEAD
        guard let file = fetchObject(ofType: File.self, forPrimaryKey: uid),
              !file.isInvalidated else {
=======
        guard let file = fetchObject(ofType: File.self, forPrimaryKey: uid) else {
>>>>>>> a9d5fb31
            return nil
        }
        return freeze ? file.freeze() : file
    }

    func getCachedFile(id: Int, freeze: Bool = true, using realm: Realm) -> File? {
        let uid = File.uid(driveId: drive.id, fileId: id)
        guard let file = realm.object(ofType: File.self, forPrimaryKey: uid),
              !file.isInvalidated else {
            return nil
        }
        return freeze ? file.freeze() : file
    }

    func getLocalRecentActivities() -> [FileActivity] {
        let frozenFileActivities = fetchResults(ofType: FileActivity.self) { faultedCollection in
            faultedCollection.sorted(by: \.createdAt, ascending: false).freeze()
        }
        return Array(frozenFileActivities)
    }

    func getWorkingSet() -> [File] {
        // let predicate = NSPredicate(format: "isFavorite = %d OR lastModifiedAt >= %d", true, Int(Date(timeIntervalSinceNow:
        // -3600).timeIntervalSince1970))
        let files = fetchResults(ofType: File.self) { faultedCollection in
            faultedCollection.sorted(by: \.lastModifiedAt, ascending: false)
        }

        var result = [File]()
        for i in 0 ..< min(20, files.count) {
            result.append(files[i])
        }
        return result
    }

    /// Get a live version for the given file (if the file is not cached in realm it is added and then returned)
    /// - Parameters:
    ///   - file: source file
    /// - Returns: A realm managed file
    func getManagedFile(from file: File) -> File {
        // TODO: Refactor
        var fetchedFile: File!
        try? writeTransaction { writableRealm in
            fetchedFile = getManagedFile(from: file, writableRealm: writableRealm)
        }
        return fetchedFile
    }

    /// Get a live version for the given file (if the file is not cached in realm it is added and then returned)
    /// - Parameters:
    ///   - file: source file
    ///   - writableRealm: A realm _within_ a write operation
    /// - Returns: A realm managed file
    func getManagedFile(from file: File, writableRealm: Realm) -> File {
        if let cachedFile = getCachedFile(id: file.id, freeze: false, using: writableRealm) {
            return cachedFile
        } else {
            if file.isRoot {
                file.driveId = drive.id
                file.uid = File.uid(driveId: file.driveId, fileId: file.id)
            }

            keepCacheAttributesForFile(newFile: file, keepProperties: [.all], writableRealm: writableRealm)

            writableRealm.add(file, update: .all)
            return file
        }
    }
}<|MERGE_RESOLUTION|>--- conflicted
+++ resolved
@@ -55,12 +55,7 @@
 
     func getCachedFile(id: Int, freeze: Bool = true) -> File? {
         let uid = File.uid(driveId: drive.id, fileId: id)
-<<<<<<< HEAD
-        guard let file = fetchObject(ofType: File.self, forPrimaryKey: uid),
-              !file.isInvalidated else {
-=======
         guard let file = fetchObject(ofType: File.self, forPrimaryKey: uid) else {
->>>>>>> a9d5fb31
             return nil
         }
         return freeze ? file.freeze() : file
