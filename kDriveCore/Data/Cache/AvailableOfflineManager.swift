--- conflicted
+++ resolved
@@ -38,12 +38,8 @@
         }
 
         for drive in driveInfosManager.getDrives(for: accountManager.currentUserId, sharedWithMe: false) {
-<<<<<<< HEAD
             let frozenDrive = drive.freezeIfNeeded()
-            guard let driveFileManager = accountManager.getDriveFileManager(for: frozenDrive) else {
-=======
-            guard let driveFileManager = accountManager.getDriveFileManager(for: drive.id, userId: drive.userId) else {
->>>>>>> ec790cd5
+            guard let driveFileManager = accountManager.getDriveFileManager(for: frozenDrive.id, userId: drive.userId) else {
                 continue
             }
 
