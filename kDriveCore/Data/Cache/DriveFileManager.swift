--- conflicted
+++ resolved
@@ -30,7 +30,7 @@
     /// Something to centralize schema versioning
     enum RealmSchemaVersion {
         /// Current version of the Upload Realm
-        static let upload: UInt64 = 16
+        static let upload: UInt64 = 17
 
         /// Current version of the Drive Realm
         static let drive: UInt64 = 9
@@ -60,10 +60,6 @@
         public var tmpDirectoryURL: URL
         public let openInPlaceDirectoryURL: URL?
         public let rootID = 1
-<<<<<<< HEAD
-        public let currentUploadDbVersion: UInt64 = 17
-=======
->>>>>>> 0f1a842b
         public let currentVersionCode = 1
         public lazy var migrationBlock = { [weak self] (migration: Migration, oldSchemaVersion: UInt64) in
             let currentUploadSchemaVersion = RealmSchemaVersion.upload
