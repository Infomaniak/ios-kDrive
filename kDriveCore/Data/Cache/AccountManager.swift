/*
 Infomaniak kDrive - iOS App
 Copyright (C) 2021 Infomaniak Network SA

 This program is free software: you can redistribute it and/or modify
 it under the terms of the GNU General Public License as published by
 the Free Software Foundation, either version 3 of the License, or
 (at your option) any later version.

 This program is distributed in the hope that it will be useful,
 but WITHOUT ANY WARRANTY; without even the implied warranty of
 MERCHANTABILITY or FITNESS FOR A PARTICULAR PURPOSE.  See the
 GNU General Public License for more details.

 You should have received a copy of the GNU General Public License
 along with this program.  If not, see <http://www.gnu.org/licenses/>.
 */

import CocoaLumberjackSwift
import Foundation
import InfomaniakCore
import InfomaniakDI
import InfomaniakLogin
import RealmSwift
import Sentry

public protocol UpdateAccountDelegate: AnyObject {
    func didUpdateCurrentAccountInformations(_ currentAccount: Account)
}

public protocol AccountManagerDelegate: AnyObject {
    func currentAccountNeedsAuthentication()
}

public extension InfomaniakLogin {
    static func apiToken(using code: String, codeVerifier: String) async throws -> ApiToken {
        try await withCheckedThrowingContinuation { continuation in
            @InjectService var tokenable: InfomaniakTokenable
            tokenable.getApiTokenUsing(code: code, codeVerifier: codeVerifier) { token, error in
                if let token {
                    continuation.resume(returning: token)
                } else {
                    continuation.resume(throwing: error ?? DriveError.unknownError)
                }
            }
        }
    }
}

/// Abstract interface on AccountManager
<<<<<<< HEAD
public protocol AccountManageable: AnyObject, RefreshTokenDelegate {
    var currentAccount: Account! { get }
    var accounts: [Account] { get }
    var tokens: [ApiToken] { get }
=======
public protocol AccountManageable: AnyObject {
    var currentAccount: Account? { get }
    var accounts: SendableArray<Account> { get }
>>>>>>> d1a24ebe
    var currentUserId: Int { get }
    var currentDriveId: Int { get }
    var drives: [Drive] { get }
    var currentDriveFileManager: DriveFileManager? { get }
    var mqService: MQService { get }
    var refreshTokenLockedQueue: DispatchQueue { get }
    var delegate: AccountManagerDelegate? { get set }

    func forceReload()
    func reloadTokensAndAccounts()
    func getDriveFileManager(for drive: Drive) -> DriveFileManager?
    func getDriveFileManager(for driveId: Int, userId: Int) -> DriveFileManager?
    func getFirstAvailableDriveFileManager(for userId: Int) throws -> DriveFileManager
    func getApiFetcher(for userId: Int, token: ApiToken) -> DriveApiFetcher
    func getDrive(for accountId: Int, driveId: Int, using realm: Realm?) -> Drive?
    func getTokenForUserId(_ id: Int) -> ApiToken?
    func didUpdateToken(newToken: ApiToken, oldToken: ApiToken)
    func didFailRefreshToken(_ token: ApiToken)
    func createAndSetCurrentAccount(code: String, codeVerifier: String) async throws -> Account
    func createAndSetCurrentAccount(token: ApiToken) async throws -> Account
    func updateUser(for account: Account, registerToken: Bool) async throws -> Account
    func loadAccounts() -> [Account]
    func saveAccounts()
    func switchAccount(newAccount: Account)
    func setCurrentDriveForCurrentAccount(drive: Drive)
    func addAccount(account: Account, token: ApiToken)
    func removeAccount(toDeleteAccount: Account)
    func removeTokenAndAccount(account: Account)
    func account(for token: ApiToken) -> Account?
    func account(for userId: Int) -> Account?
}

public class AccountManager: RefreshTokenDelegate, AccountManageable {
    @LazyInjectService var photoLibraryUploader: PhotoLibraryUploader
    @LazyInjectService var tokenStore: TokenStore
    @LazyInjectService var tokenable: InfomaniakTokenable
    @LazyInjectService var notificationHelper: NotificationsHelpable
    @LazyInjectService var networkLogin: InfomaniakNetworkLoginable

    private static let appIdentifierPrefix = Bundle.main.infoDictionary!["AppIdentifierPrefix"] as! String
    private static let group = "com.infomaniak.drive"
    public static let appGroup = "group." + group
    public static let accessGroup: String = AccountManager.appIdentifierPrefix + AccountManager.group

    public var currentAccount: Account?
    public let refreshTokenLockedQueue = DispatchQueue(label: "com.infomaniak.drive.refreshtoken")
    public weak var delegate: AccountManagerDelegate?

    public var currentUserId: Int {
        didSet {
            UserDefaults.shared.currentDriveUserId = currentUserId
            setSentryUserId(userId: currentUserId)
        }
    }

    public var currentDriveId: Int {
        didSet {
            UserDefaults.shared.currentDriveId = currentDriveId
        }
    }

    public var drives: [Drive] {
        return DriveInfosManager.instance.getDrives(for: currentUserId)
    }

    public var currentDriveFileManager: DriveFileManager? {
        if let currentDriveFileManager = getDriveFileManager(for: currentDriveId, userId: currentUserId) {
            return currentDriveFileManager
        } else if let newCurrentDrive = drives.first {
            setCurrentDriveForCurrentAccount(drive: newCurrentDrive)
            return getDriveFileManager(for: newCurrentDrive)
        } else {
            return nil
        }
    }

    public let accounts = SendableArray<Account>()
    private let driveFileManagers = SendableDictionary<String, DriveFileManager>()
    private let apiFetchers = SendableDictionary<Int, DriveApiFetcher>()
    public let mqService = MQService()

    public init() {
        currentDriveId = UserDefaults.shared.currentDriveId
        currentUserId = UserDefaults.shared.currentDriveUserId
        setSentryUserId(userId: currentUserId)

        forceReload()
    }

    public func forceReload() {
        currentDriveId = UserDefaults.shared.currentDriveId
        currentUserId = UserDefaults.shared.currentDriveUserId

        reloadTokensAndAccounts()

        if let account = account(for: currentUserId) ?? accounts.first {
            setCurrentAccount(account: account)

            if let currentDrive = DriveInfosManager.instance.getDrive(id: currentDriveId, userId: currentUserId) ?? drives.first {
                setCurrentDriveForCurrentAccount(drive: currentDrive)
            }
        }
    }

    public func reloadTokensAndAccounts() {
        accounts.removeAll()
        let newAccounts = loadAccounts()
        accounts.append(contentsOf: newAccounts)

        // Also update current account reference to prevent mismatch
        if let account = accounts.first(where: { $0.userId == currentAccount?.userId }) {
            currentAccount = account
        }

        // remove accounts with no user
        for account in accounts where account.user == nil {
            removeAccount(toDeleteAccount: account)
        }
    }

    public func getDriveFileManager(for drive: Drive) -> DriveFileManager? {
        return getDriveFileManager(for: drive.id, userId: drive.userId)
    }

    public func getDriveFileManager(for driveId: Int, userId: Int) -> DriveFileManager? {
        let objectId = DriveInfosManager.getObjectId(driveId: driveId, userId: userId)

        if let mailboxManager = driveFileManagers[objectId] {
            return mailboxManager
        } else if account(for: userId) != nil,
                  let token = tokenStore.tokenFor(userId: userId),
                  let drive = DriveInfosManager.instance.getDrive(id: driveId, userId: userId) {
            let apiFetcher = getApiFetcher(for: userId, token: token)
            driveFileManagers[objectId] = DriveFileManager(drive: drive, apiFetcher: apiFetcher)
            return driveFileManagers[objectId]
        } else {
            return nil
        }
    }

    public func getFirstAvailableDriveFileManager(for userId: Int) throws -> DriveFileManager {
        let userDrives = DriveInfosManager.instance.getDrives(for: userId)

        guard !userDrives.isEmpty else {
            throw DriveError.NoDriveError.noDrive
        }

        guard let firstAvailableDrive = userDrives.first(where: { !$0.inMaintenance }) else {
            if userDrives[0].isInTechnicalMaintenance {
                throw DriveError.NoDriveError.maintenance(drive: userDrives[0])
            } else {
                throw DriveError.NoDriveError.blocked(drive: userDrives[0])
            }
        }

        guard let driveFileManager = getDriveFileManager(for: firstAvailableDrive) else {
            // We should always have a driveFileManager here
            throw DriveError.NoDriveError.noDriveFileManager
        }

        return driveFileManager
    }

    private func clearDriveFileManagers() {
        driveFileManagers.removeAll()
    }

    public func getApiFetcher(for userId: Int, token: ApiToken) -> DriveApiFetcher {
        if let apiFetcher = apiFetchers[userId] {
            return apiFetcher
        } else {
            let apiFetcher = DriveApiFetcher(token: token, delegate: self)
            apiFetchers[userId] = apiFetcher
            return apiFetcher
        }
    }

    public func getDrive(for accountId: Int, driveId: Int, using realm: Realm? = nil) -> Drive? {
        return DriveInfosManager.instance.getDrive(id: driveId, userId: accountId, using: realm)
    }

    public func getTokenForUserId(_ id: Int) -> ApiToken? {
        return tokenStore.tokenFor(userId: id)
    }

    public func didUpdateToken(newToken: ApiToken, oldToken: ApiToken) {
        SentryDebug.logTokenMigration(newToken: newToken, oldToken: oldToken)
        tokenStore.addToken(newToken: newToken)
    }

    public func didFailRefreshToken(_ token: ApiToken) {
        let context = ["User id": token.userId,
                       "Expiration date": token.expirationDate?.timeIntervalSince1970 ?? "Infinite"] as [String: Any]
        SentryDebug.capture(message: "Failed refreshing token", context: context, contextKey: "Token Infos")

        tokenStore.removeTokenFor(userId: token.userId)
        if let account = account(for: token),
           account.userId == currentUserId {
            delegate?.currentAccountNeedsAuthentication()
            notificationHelper.sendDisconnectedNotification()
        }
    }

    public func createAndSetCurrentAccount(code: String, codeVerifier: String) async throws -> Account {
        let token = try await InfomaniakLogin.apiToken(using: code, codeVerifier: codeVerifier)
        return try await createAndSetCurrentAccount(token: token)
    }

    public func createAndSetCurrentAccount(token: ApiToken) async throws -> Account {
        let apiFetcher = DriveApiFetcher(token: token, delegate: self)
        let user = try await apiFetcher.userProfile()

        let driveResponse = try await apiFetcher.userDrives()
        guard !driveResponse.drives.filter(\.isDriveUser).isEmpty else {
            networkLogin.deleteApiToken(token: token) { error in
                DDLogError("Failed to delete api token: \(error.localizedDescription)")
            }
            throw DriveError.noDrive
        }

        let newAccount = Account(apiToken: token)
        newAccount.user = user
        addAccount(account: newAccount, token: token)
        setCurrentAccount(account: newAccount)

        guard let mainDrive = driveResponse.drives.first(where: { $0.isDriveUser && !$0.inMaintenance }) else {
            removeAccount(toDeleteAccount: newAccount)
            throw driveResponse.drives.first?.isInTechnicalMaintenance == true ?
                DriveError.productMaintenance : DriveError.blocked
        }
        DriveInfosManager.instance.storeDriveResponse(user: user, driveResponse: driveResponse)

        setCurrentDriveForCurrentAccount(drive: mainDrive.freeze())
        saveAccounts()
        mqService.registerForNotifications(with: driveResponse.ips)

        return newAccount
    }

    public func updateUser(for account: Account, registerToken: Bool) async throws -> Account {
        guard let token = tokenStore.tokenFor(userId: account.userId) else {
            throw DriveError.unknownToken
        }

        let apiFetcher = getApiFetcher(for: account.userId, token: token)
        let user = try await apiFetcher.userProfile()
        account.user = user

        let driveResponse = try await apiFetcher.userDrives()
        guard !driveResponse.drives.isEmpty,
              let firstDrive = driveResponse.drives.first(where: { $0.isDriveUser }) else {
            removeAccount(toDeleteAccount: account)
            throw DriveError.NoDriveError.noDrive
        }

        let driveRemovedList = DriveInfosManager.instance.storeDriveResponse(user: user, driveResponse: driveResponse)
        clearDriveFileManagers()

        for driveRemoved in driveRemovedList {
            if photoLibraryUploader.isSyncEnabled && photoLibraryUploader.settings?.userId == user.id && photoLibraryUploader
                .settings?.driveId == driveRemoved.id {
                photoLibraryUploader.disableSync()
            }
            if currentDriveFileManager?.drive.id == driveRemoved.id {
                setCurrentDriveForCurrentAccount(drive: firstDrive)
            }
            DriveFileManager.deleteUserDriveFiles(userId: user.id, driveId: driveRemoved.id)
        }

        saveAccounts()
        if registerToken {
            mqService.registerForNotifications(with: driveResponse.ips)
        }

        return account
    }

    public func loadAccounts() -> [Account] {
        var accounts = [Account]()
        if let groupDirectoryURL = FileManager.default
            .containerURL(forSecurityApplicationGroupIdentifier: AccountManager.appGroup)?
            .appendingPathComponent("preferences", isDirectory: true) {
            let decoder = JSONDecoder()
            do {
                let data = try Data(contentsOf: groupDirectoryURL.appendingPathComponent("accounts.json"))
                let savedAccounts = try decoder.decode([Account].self, from: data)
                accounts = savedAccounts
            } catch {
                DDLogError("Error loading accounts \(error)")
            }
        }
        return accounts
    }

    public func saveAccounts() {
        if let groupDirectoryURL = FileManager.default
            .containerURL(forSecurityApplicationGroupIdentifier: AccountManager.appGroup)?
            .appendingPathComponent("preferences/", isDirectory: true) {
            let encoder = JSONEncoder()
            if let data = try? encoder.encode(accounts.values) {
                do {
                    try FileManager.default.createDirectory(atPath: groupDirectoryURL.path, withIntermediateDirectories: true)
                    try data.write(to: groupDirectoryURL.appendingPathComponent("accounts.json"))
                } catch {
                    DDLogError("Error saving accounts \(error)")
                }
            }
        }
    }

    public func switchAccount(newAccount: Account) {
        setCurrentAccount(account: newAccount)
        setCurrentDriveForCurrentAccount(drive: drives.first!)
        saveAccounts()
    }

    private func setCurrentAccount(account: Account) {
        currentAccount = account
        currentUserId = account.userId
    }

    private func setSentryUserId(userId: Int) {
        guard userId != 0 else {
            return
        }
        let user = Sentry.User(userId: "\(userId)")
        user.ipAddress = "{{auto}}"
        SentrySDK.setUser(user)
    }

    public func setCurrentDriveForCurrentAccount(drive: Drive) {
        currentDriveId = drive.id
        _ = getDriveFileManager(for: drive)
    }

    public func addAccount(account: Account, token: ApiToken) {
        if accounts.contains(account) {
            removeAccount(toDeleteAccount: account)
        }
        accounts.append(account)
        tokenStore.addToken(newToken: token)
        saveAccounts()
    }

    public func removeAccount(toDeleteAccount: Account) {
        if currentAccount == toDeleteAccount {
            currentAccount = nil
            currentDriveId = 0
            currentUserId = 0
        }
        if photoLibraryUploader.isSyncEnabled && photoLibraryUploader.settings?.userId == toDeleteAccount.userId {
            photoLibraryUploader.disableSync()
        }
        DriveInfosManager.instance.deleteFileProviderDomains(for: toDeleteAccount.userId)
        DriveFileManager.deleteUserDriveFiles(userId: toDeleteAccount.userId)
        DriveInfosManager.instance.removeDrivesFor(userId: toDeleteAccount.userId)
        driveFileManagers.removeAll()
        apiFetchers.removeAll()
        accounts.removeAll { account -> Bool in
            account == toDeleteAccount
        }
    }

    public func removeTokenAndAccount(account: Account) {
        let removedToken = tokenStore.removeTokenFor(userId: account.userId) ?? account.token
        removeAccount(toDeleteAccount: account)

        guard let removedToken else { return }

        tokenable.deleteApiToken(token: removedToken) { error in
            DDLogError("Failed to delete api token: \(error.localizedDescription)")
        }
    }

    public func account(for token: ApiToken) -> Account? {
        return accounts.first { $0.token?.userId == token.userId }
    }

    public func account(for userId: Int) -> Account? {
        return accounts.first { $0.userId == userId }
    }
}<|MERGE_RESOLUTION|>--- conflicted
+++ resolved
@@ -48,16 +48,9 @@
 }
 
 /// Abstract interface on AccountManager
-<<<<<<< HEAD
-public protocol AccountManageable: AnyObject, RefreshTokenDelegate {
-    var currentAccount: Account! { get }
-    var accounts: [Account] { get }
-    var tokens: [ApiToken] { get }
-=======
 public protocol AccountManageable: AnyObject {
     var currentAccount: Account? { get }
     var accounts: SendableArray<Account> { get }
->>>>>>> d1a24ebe
     var currentUserId: Int { get }
     var currentDriveId: Int { get }
     var drives: [Drive] { get }
